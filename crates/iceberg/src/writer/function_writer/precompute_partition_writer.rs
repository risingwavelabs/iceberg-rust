--- conflicted
+++ resolved
@@ -207,11 +207,7 @@
             location_gen,
             file_name_gen,
         );
-<<<<<<< HEAD
-        let data_file_writer_builder = DataFileWriterBuilder::new(pw, None, 0);
-=======
         let data_file_writer_builder = DataFileWriterBuilder::new(pw, None, None);
->>>>>>> 06d53211
         let mut precompute_partition_writer = PrecomputePartitionWriterBuilder::new(
             data_file_writer_builder,
             Arc::new(partition_spec),
