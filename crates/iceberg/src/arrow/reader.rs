--- conflicted
+++ resolved
@@ -1411,13 +1411,8 @@
                 project_field_ids: vec![1],
                 predicate: Some(predicate.bind(schema, true).unwrap()),
                 deletes: vec![],
-<<<<<<< HEAD
-                equality_ids: vec![],
-                sequence_number: 0,
-=======
                 sequence_number: 0,
                 equality_ids: vec![],
->>>>>>> 7f3a9d7d
             })]
             .into_iter(),
         )) as FileScanTaskStream;
