--- conflicted
+++ resolved
@@ -35,19 +35,6 @@
 use crate::writer::file_writer::ParquetWriter;
 use crate::{Error, ErrorKind};
 
-<<<<<<< HEAD
-/// Target size of manifest file when merging manifests.
-pub const MANIFEST_TARGET_SIZE_BYTES: &str = "commit.manifest.target-size-bytes";
-pub const MANIFEST_TARGET_SIZE_BYTES_DEFAULT: u32 = 8 * 1024 * 1024; // 8 MB
-/// Minimum number of manifests to merge.
-pub const MANIFEST_MIN_MERGE_COUNT: &str = "commit.manifest.min-count-to-merge";
-pub const MANIFEST_MIN_MERGE_COUNT_DEFAULT: u32 = 100;
-/// Whether allow to merge manifests.
-pub const MANIFEST_MERGE_ENABLED: &str = "commit.manifest-merge.enabled";
-pub const MANIFEST_MERGE_ENABLED_DEFAULT: bool = false;
-
-=======
->>>>>>> ddef5297
 /// FastAppendAction is a transaction action for fast append data files to the table.
 pub struct FastAppendAction<'a> {
     snapshot_produce_action: SnapshotProduceAction<'a>,
