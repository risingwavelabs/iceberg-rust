// Licensed to the Apache Software Foundation (ASF) under one
// or more contributor license agreements.  See the NOTICE file
// distributed with this work for additional information
// regarding copyright ownership.  The ASF licenses this file
// to you under the Apache License, Version 2.0 (the
// "License"); you may not use this file except in compliance
// with the License.  You may obtain a copy of the License at
//
//   http://www.apache.org/licenses/LICENSE-2.0
//
// Unless required by applicable law or agreed to in writing,
// software distributed under the License is distributed on an
// "AS IS" BASIS, WITHOUT WARRANTIES OR CONDITIONS OF ANY
// KIND, either express or implied.  See the License for the
// specific language governing permissions and limitations
// under the License.

use std::collections::{BTreeMap, HashMap, HashSet};
use std::future::Future;
use std::ops::RangeFrom;
use std::pin::Pin;

use uuid::Uuid;

use crate::error::Result;
use crate::io::FileIO;
use crate::spec::{
    DataContentType, DataFile, DataFileFormat, FormatVersion, ManifestContentType, ManifestEntry,
    ManifestFile, ManifestListWriter, ManifestStatus, ManifestWriter, ManifestWriterBuilder,
    Operation, Snapshot, SnapshotReference, SnapshotRetention, Struct, StructType, Summary,
    MAIN_BRANCH,
};
use crate::transaction::Transaction;
use crate::utils::bin::ListPacker;
use crate::{Error, ErrorKind, TableRequirement, TableUpdate};

const META_ROOT_PATH: &str = "metadata";

pub(crate) trait SnapshotProduceOperation: Send + Sync {
    fn operation(&self) -> Operation;
    #[allow(unused)]
    fn delete_entries(
        &self,
        snapshot_produce: &SnapshotProduceAction,
    ) -> impl Future<Output = Result<Vec<ManifestEntry>>> + Send;
    fn existing_manifest(
        &self,
        snapshot_produce: &mut SnapshotProduceAction,
    ) -> impl Future<Output = Result<Vec<ManifestFile>>> + Send;
}

pub(crate) struct DefaultManifestProcess;

impl ManifestProcess for DefaultManifestProcess {
    async fn process_manifest<'a>(
        &self,
        _snapshot_producer: &mut SnapshotProduceAction<'a>,
        manifests: Vec<ManifestFile>,
    ) -> Result<Vec<ManifestFile>> {
        Ok(manifests)
    }
}

pub(crate) trait ManifestProcess: Send + Sync {
    fn process_manifest<'a>(
        &self,
        snapshot_produce: &mut SnapshotProduceAction<'a>,
        manifests: Vec<ManifestFile>,
    ) -> impl Future<Output = Result<Vec<ManifestFile>>> + Send;
}

pub(crate) struct SnapshotProduceAction<'a> {
    pub tx: Transaction<'a>,
    snapshot_id: i64,
    key_metadata: Vec<u8>,
    commit_uuid: Uuid,
    snapshot_properties: HashMap<String, String>,
    pub added_data_files: Vec<DataFile>,
    pub added_delete_files: Vec<DataFile>,
<<<<<<< HEAD
    pub removed_data_files: Vec<DataFile>,
    pub removed_delete_files: Vec<DataFile>,
=======

    removed_data_files: Vec<DataFile>,
    removed_delete_files: Vec<DataFile>,
>>>>>>> ddef5297

    // for filtering out files that are removed by action
    pub removed_data_file_paths: HashSet<String>,
    pub removed_delete_file_paths: HashSet<String>,
<<<<<<< HEAD
=======

>>>>>>> ddef5297
    // A counter used to generate unique manifest file names.
    // It starts from 0 and increments for each new manifest file.
    // Note: This counter is limited to the range of (0..u64::MAX).
    manifest_counter: RangeFrom<u64>,
}

impl<'a> SnapshotProduceAction<'a> {
    pub(crate) fn new(
        tx: Transaction<'a>,
        snapshot_id: i64,
        key_metadata: Vec<u8>,
        commit_uuid: Uuid,
        snapshot_properties: HashMap<String, String>,
    ) -> Result<Self> {
        Ok(Self {
            tx,
            snapshot_id,
            commit_uuid,
            snapshot_properties,
            added_data_files: vec![],
            added_delete_files: vec![],
            removed_data_files: vec![],
            removed_delete_files: vec![],
            removed_data_file_paths: HashSet::new(),
            removed_delete_file_paths: HashSet::new(),
            manifest_counter: (0..),
            key_metadata,
        })
    }

    // Check if the partition value is compatible with the partition type.
    fn validate_partition_value(
        partition_value: &Struct,
        partition_type: &StructType,
    ) -> Result<()> {
        if partition_value.fields().len() != partition_type.fields().len() {
            return Err(Error::new(
                ErrorKind::DataInvalid,
                "Partition value is not compatible with partition type",
            ));
        }

        for (value, field) in partition_value.fields().iter().zip(partition_type.fields()) {
            if !field
                .field_type
                .as_primitive_type()
                .ok_or_else(|| {
                    Error::new(
                        ErrorKind::Unexpected,
                        "Partition field should only be primitive type.",
                    )
                })?
                .compatible(&value.as_primitive_literal().unwrap())
            {
                return Err(Error::new(
                    ErrorKind::DataInvalid,
                    "Partition value is not compatible partition type",
                ));
            }
        }
        Ok(())
    }

    /// Add data files to the snapshot.
    pub fn add_data_files(
        &mut self,
        data_files: impl IntoIterator<Item = DataFile>,
    ) -> Result<&mut Self> {
        let data_files: Vec<DataFile> = data_files.into_iter().collect();
        for data_file in data_files {
            // Check if the data file partition spec id matches the table default partition spec id.
            if self.tx.current_table.metadata().default_partition_spec_id()
                != data_file.partition_spec_id
            {
                return Err(Error::new(
                    ErrorKind::DataInvalid,
                    "Data file partition spec id does not match table default partition spec id",
                ));
            }
            Self::validate_partition_value(
                data_file.partition(),
                self.tx.current_table.metadata().default_partition_type(),
            )?;
            if data_file.content_type() == DataContentType::Data {
                self.added_data_files.push(data_file);
            } else {
                self.added_delete_files.push(data_file);
            }
        }
        Ok(self)
    }

<<<<<<< HEAD
=======
    pub fn delete_files(
        &mut self,
        remove_data_files: impl IntoIterator<Item = DataFile>,
    ) -> Result<&mut Self> {
        for data_file in remove_data_files.into_iter() {
            Self::validate_partition_value(
                data_file.partition(),
                self.tx.current_table.metadata().default_partition_type(),
            )?;
            if data_file.content_type() == DataContentType::Data {
                self.removed_data_file_paths
                    .insert(data_file.file_path.clone());
                self.removed_data_files.push(data_file);
            } else {
                self.removed_delete_file_paths
                    .insert(data_file.file_path.clone());
                self.removed_delete_files.push(data_file);
            }
        }
        Ok(self)
    }

>>>>>>> ddef5297
    pub fn new_manifest_writer(
        &mut self,
        content_type: &ManifestContentType,
        partition_spec_id: i32,
    ) -> Result<ManifestWriter> {
        let new_manifest_path = format!(
            "{}/{}/{}-m{}.{}",
            self.tx.current_table.metadata().location(),
            META_ROOT_PATH,
            self.commit_uuid,
            self.manifest_counter.next().unwrap(),
            DataFileFormat::Avro
        );
        let output = self
            .tx
            .current_table
            .file_io()
            .new_output(new_manifest_path)?;
        let partition_spec = self
            .tx
            .current_table
            .metadata()
            .partition_spec_by_id(partition_spec_id)
            .ok_or_else(|| {
                Error::new(
                    ErrorKind::DataInvalid,
                    "Invalid partition spec id for new manifest writer",
                )
                .with_context("partition spec id", partition_spec_id.to_string())
            })?
            .as_ref()
            .clone();
        let builder = ManifestWriterBuilder::new(
            output,
            Some(self.snapshot_id),
            self.key_metadata.clone(),
            self.tx.current_table.metadata().current_schema().clone(),
            partition_spec,
        );
        if self.tx.current_table.metadata().format_version() == FormatVersion::V1 {
            Ok(builder.build_v1())
        } else {
            match content_type {
                ManifestContentType::Data => Ok(builder.build_v2_data()),
                ManifestContentType::Deletes => Ok(builder.build_v2_deletes()),
            }
        }
    }

    // Write manifest file for added data files and return the ManifestFile for ManifestList.
    async fn write_added_manifest(
        &mut self,
        added_data_files: Vec<DataFile>,
    ) -> Result<ManifestFile> {
        let snapshot_id = self.snapshot_id;
        let format_version = self.tx.current_table.metadata().format_version();
        let content_type = {
            let mut data_num = 0;
            let mut delete_num = 0;
            for f in &added_data_files {
                match f.content_type() {
                    DataContentType::Data => data_num += 1,
                    DataContentType::PositionDeletes => delete_num += 1,
                    DataContentType::EqualityDeletes => delete_num += 1,
                }
            }
            if data_num == added_data_files.len() {
                ManifestContentType::Data
            } else if delete_num == added_data_files.len() {
                ManifestContentType::Deletes
            } else {
                return Err(Error::new(
                    ErrorKind::DataInvalid,
                    "added DataFile for a ManifestFile should be same type (Data or Delete)",
                ));
            }
        };
        let manifest_entries = added_data_files.into_iter().map(|data_file| {
            let builder = ManifestEntry::builder()
                .status(crate::spec::ManifestStatus::Added)
                .data_file(data_file);
            if format_version == FormatVersion::V1 {
                builder.snapshot_id(snapshot_id).build()
            } else {
                // For format version > 1, we set the snapshot id at the inherited time to avoid rewrite the manifest file when
                // commit failed.
                builder.build()
            }
        });
        let mut writer = self.new_manifest_writer(
            &content_type,
            self.tx.current_table.metadata().default_partition_spec_id(),
        )?;
        for entry in manifest_entries {
            writer.add_entry(entry)?;
        }
        writer.write_manifest_file().await
    }

    async fn write_delete_manifest(
        &mut self,
        deleted_entries: Vec<ManifestEntry>,
    ) -> Result<Vec<ManifestFile>> {
        if deleted_entries.is_empty() {
            return Ok(vec![]);
        }

        // Group deleted entries by spec_id
        let mut partition_groups = HashMap::new();
        for entry in deleted_entries {
            partition_groups
                .entry(entry.data_file().partition_spec_id)
                .or_insert_with(Vec::new)
                .push(entry);
        }

        // Write a delete manifest per spec_id group
        let mut deleted_manifests = Vec::new();
        for (spec_id, entries) in partition_groups {
            let mut data_file_writer: Option<ManifestWriter> = None;
            let mut delete_file_writer: Option<ManifestWriter> = None;
            for entry in entries {
                match entry.content_type() {
                    DataContentType::Data => {
                        if data_file_writer.is_none() {
                            data_file_writer = Some(
                                self.new_manifest_writer(&ManifestContentType::Data, spec_id)?,
                            );
                        }
                        data_file_writer.as_mut().unwrap().add_delete_entry(entry)?;
                    }
                    DataContentType::EqualityDeletes | DataContentType::PositionDeletes => {
                        if delete_file_writer.is_none() {
                            delete_file_writer = Some(
                                self.new_manifest_writer(&ManifestContentType::Deletes, spec_id)?,
                            );
                        }
                        delete_file_writer
                            .as_mut()
                            .unwrap()
                            .add_delete_entry(entry)?;
                    }
                }
            }
            if let Some(writer) = data_file_writer {
                deleted_manifests.push(writer.write_manifest_file().await?);
            }
            if let Some(writer) = delete_file_writer {
                deleted_manifests.push(writer.write_manifest_file().await?);
            }
        }

        Ok(deleted_manifests)
    }

    async fn manifest_file<OP: SnapshotProduceOperation, MP: ManifestProcess>(
        &mut self,
        snapshot_produce_operation: &OP,
        manifest_process: &MP,
    ) -> Result<Vec<ManifestFile>> {
        let mut manifest_files = vec![];
        let data_files = std::mem::take(&mut self.added_data_files);
        let added_delete_files = std::mem::take(&mut self.added_delete_files);
        if !data_files.is_empty() {
            let added_manifest = self.write_added_manifest(data_files).await?;
            manifest_files.push(added_manifest);
        }

        if !added_delete_files.is_empty() {
            let added_delete_manifest = self.write_added_manifest(added_delete_files).await?;
            manifest_files.push(added_delete_manifest);
        }

        let delete_manifests = self
            .write_delete_manifest(snapshot_produce_operation.delete_entries(self).await?)
            .await?;
        manifest_files.extend(delete_manifests);

        let existing_manifests = snapshot_produce_operation.existing_manifest(self).await?;

        manifest_files.extend(existing_manifests);
        manifest_process
            .process_manifest(self, manifest_files)
            .await
    }

    // # TODO
    // Fulfill this function
    fn summary<OP: SnapshotProduceOperation>(&self, snapshot_produce_operation: &OP) -> Summary {
        Summary {
            operation: snapshot_produce_operation.operation(),
            additional_properties: self.snapshot_properties.clone(),
        }
    }

    fn generate_manifest_list_file_path(&self, attempt: i64) -> String {
        format!(
            "{}/{}/snap-{}-{}-{}.{}",
            self.tx.current_table.metadata().location(),
            META_ROOT_PATH,
            self.snapshot_id,
            attempt,
            self.commit_uuid,
            DataFileFormat::Avro
        )
    }

    /// Finished building the action and apply it to the transaction.
    pub async fn apply<OP: SnapshotProduceOperation, MP: ManifestProcess>(
        mut self,
        snapshot_produce_operation: OP,
        process: MP,
    ) -> Result<Transaction<'a>> {
        let new_manifests = self
            .manifest_file(&snapshot_produce_operation, &process)
            .await?;
        let next_seq_num = self.tx.current_table.metadata().next_sequence_number();

        let summary = self.summary(&snapshot_produce_operation);

        let manifest_list_path = self.generate_manifest_list_file_path(0);

        let mut manifest_list_writer = match self.tx.current_table.metadata().format_version() {
            FormatVersion::V1 => ManifestListWriter::v1(
                self.tx
                    .current_table
                    .file_io()
                    .new_output(manifest_list_path.clone())?,
                self.snapshot_id,
                self.tx.current_table.metadata().current_snapshot_id(),
            ),
            FormatVersion::V2 => ManifestListWriter::v2(
                self.tx
                    .current_table
                    .file_io()
                    .new_output(manifest_list_path.clone())?,
                self.snapshot_id,
                self.tx.current_table.metadata().current_snapshot_id(),
                next_seq_num,
            ),
        };
        manifest_list_writer.add_manifests(new_manifests.into_iter())?;
        manifest_list_writer.close().await?;

        let commit_ts = chrono::Utc::now().timestamp_millis();
        let new_snapshot = Snapshot::builder()
            .with_manifest_list(manifest_list_path)
            .with_snapshot_id(self.snapshot_id)
            .with_parent_snapshot_id(self.tx.current_table.metadata().current_snapshot_id())
            .with_sequence_number(next_seq_num)
            .with_summary(summary)
            .with_schema_id(self.tx.current_table.metadata().current_schema_id())
            .with_timestamp_ms(commit_ts)
            .build();

        self.tx.apply(
            vec![
                TableUpdate::AddSnapshot {
                    snapshot: new_snapshot,
                },
                TableUpdate::SetSnapshotRef {
                    ref_name: MAIN_BRANCH.to_string(),
                    reference: SnapshotReference::new(
                        self.snapshot_id,
                        SnapshotRetention::branch(None, None, None),
                    ),
                },
            ],
            vec![
                TableRequirement::UuidMatch {
                    uuid: self.tx.current_table.metadata().uuid(),
                },
                TableRequirement::RefSnapshotIdMatch {
                    r#ref: MAIN_BRANCH.to_string(),
                    snapshot_id: self.tx.current_table.metadata().current_snapshot_id(),
                },
            ],
        )?;
        Ok(self.tx)
    }

    /// Add remove files to the snapshot.
    #[allow(dead_code)]
    pub fn delete_files(
        &mut self,
        remove_data_files: impl IntoIterator<Item = DataFile>,
    ) -> Result<&mut Self> {
        // let data_files: Vec<DataFile> = remove_data_files.into_iter().collect();
        for data_file in remove_data_files.into_iter() {
            Self::validate_partition_value(
                data_file.partition(),
                self.tx.current_table.metadata().default_partition_type(),
            )?;
            if data_file.content_type() == DataContentType::Data {
                self.removed_data_file_paths
                    .insert(data_file.file_path.clone());
                self.removed_data_files.push(data_file);
            } else {
                self.removed_delete_file_paths
                    .insert(data_file.file_path.clone());
                self.removed_delete_files.push(data_file);
            }
        }
        Ok(self)
    }
}

pub(crate) struct MergeManifestProcess {
    target_size_bytes: u32,
    min_count_to_merge: u32,
}

impl MergeManifestProcess {
    pub fn new(target_size_bytes: u32, min_count_to_merge: u32) -> Self {
        Self {
            target_size_bytes,
            min_count_to_merge,
        }
    }
}

impl ManifestProcess for MergeManifestProcess {
    async fn process_manifest<'a>(
        &self,
        snapshot_produce: &mut SnapshotProduceAction<'a>,
        manifests: Vec<ManifestFile>,
    ) -> Result<Vec<ManifestFile>> {
        let (unmerge_data_manifest, unmerge_delete_manifest): (Vec<_>, Vec<_>) = manifests
            .into_iter()
            .partition(|manifest| matches!(manifest.content, ManifestContentType::Data));
        let mut data_manifest = {
            let manifest_merge_manager = MergeManifestManager::new(
                self.target_size_bytes,
                self.min_count_to_merge,
                ManifestContentType::Data,
            );
            manifest_merge_manager
                .merge_manifest(snapshot_produce, unmerge_data_manifest)
                .await?
        };
        data_manifest.extend(unmerge_delete_manifest);
        Ok(data_manifest)
    }
}

struct MergeManifestManager {
    target_size_bytes: u32,
    min_count_to_merge: u32,
    content: ManifestContentType,
}

impl MergeManifestManager {
    pub fn new(
        target_size_bytes: u32,
        min_count_to_merge: u32,
        content: ManifestContentType,
    ) -> Self {
        Self {
            target_size_bytes,
            min_count_to_merge,
            content,
        }
    }

    fn group_by_spec(&self, manifests: Vec<ManifestFile>) -> BTreeMap<i32, Vec<ManifestFile>> {
        let mut grouped_manifests = BTreeMap::new();
        for manifest in manifests {
            grouped_manifests
                .entry(manifest.partition_spec_id)
                .or_insert_with(Vec::new)
                .push(manifest);
        }
        grouped_manifests
    }

    async fn merge_bin(
        &self,
        snapshot_id: i64,
        file_io: FileIO,
        manifest_bin: Vec<ManifestFile>,
        mut writer: ManifestWriter,
    ) -> Result<ManifestFile> {
        for manifest_file in manifest_bin {
            let manifest_file = manifest_file.load_manifest(&file_io).await?;
            for manifest_entry in manifest_file.entries() {
                if manifest_entry.status() == ManifestStatus::Deleted
                    && manifest_entry
                        .snapshot_id()
                        .is_some_and(|id| id == snapshot_id)
                {
                    //only files deleted by this snapshot should be added to the new manifest
                    writer.add_delete_entry(manifest_entry.as_ref().clone())?;
                } else if manifest_entry.status() == ManifestStatus::Added
                    && manifest_entry
                        .snapshot_id()
                        .is_some_and(|id| id == snapshot_id)
                {
                    //added entries from this snapshot are still added, otherwise they should be existing
                    writer.add_entry(manifest_entry.as_ref().clone())?;
                } else if manifest_entry.status() != ManifestStatus::Deleted {
                    // add all non-deleted files from the old manifest as existing files
                    writer.add_existing_entry(manifest_entry.as_ref().clone())?;
                }
            }
        }

        writer.write_manifest_file().await
    }

    async fn merge_group<'a>(
        &self,
        snapshot_produce: &mut SnapshotProduceAction<'a>,
        first_manifest: &ManifestFile,
        group_manifests: Vec<ManifestFile>,
    ) -> Result<Vec<ManifestFile>> {
        let packer: ListPacker<ManifestFile> = ListPacker::new(self.target_size_bytes);
        let manifest_bins =
            packer.pack(group_manifests, |manifest| manifest.manifest_length as u32);

        let manifest_merge_futures = manifest_bins
            .into_iter()
            .map(|manifest_bin| {
                if manifest_bin.len() == 1 {
                    Ok(Box::pin(async { Ok(manifest_bin) })
                        as Pin<
                            Box<dyn Future<Output = Result<Vec<ManifestFile>>> + Send>,
                        >)
                }
                //  if the bin has the first manifest (the new data files or an appended manifest file) then only
                //  merge it if the number of manifests is above the minimum count. this is applied only to bins
                //  with an in-memory manifest so that large manifests don't prevent merging older groups.
                else if manifest_bin
                    .iter()
                    .any(|manifest| manifest == first_manifest)
                    && manifest_bin.len() < self.min_count_to_merge as usize
                {
                    Ok(Box::pin(async { Ok(manifest_bin) })
                        as Pin<
                            Box<dyn Future<Output = Result<Vec<ManifestFile>>> + Send>,
                        >)
                } else {
                    let writer = snapshot_produce.new_manifest_writer(&self.content,snapshot_produce.tx.current_table.metadata().default_partition_spec_id())?;
                    let snapshot_id = snapshot_produce.snapshot_id;
                    let file_io = snapshot_produce.tx.current_table.file_io().clone();
                    Ok((Box::pin(async move {
                        Ok(vec![
                            self.merge_bin(
                                snapshot_id,
                                file_io,
                                manifest_bin,
                                writer,
                            )
                            .await?,
                        ])
                    }))
                        as Pin<Box<dyn Future<Output = Result<Vec<ManifestFile>>> + Send>>)
                }
            })
            .collect::<Result<Vec<Pin<Box<dyn Future<Output = Result<Vec<ManifestFile>>> + Send>>>>>()?;

        let merged_bins: Vec<Vec<ManifestFile>> =
            futures::future::join_all(manifest_merge_futures.into_iter())
                .await
                .into_iter()
                .collect::<Result<Vec<_>>>()?;

        Ok(merged_bins.into_iter().flatten().collect())
    }

    pub(crate) async fn merge_manifest<'a>(
        &self,
        snapshot_produce: &mut SnapshotProduceAction<'a>,
        manifests: Vec<ManifestFile>,
    ) -> Result<Vec<ManifestFile>> {
        if manifests.is_empty() {
            return Ok(manifests);
        }

        let first_manifest = manifests[0].clone();

        let group_manifests = self.group_by_spec(manifests);

        let mut merge_manifests = vec![];
        for (_spec_id, manifests) in group_manifests.into_iter().rev() {
            merge_manifests.extend(
                self.merge_group(snapshot_produce, &first_manifest, manifests)
                    .await?,
            );
        }

        Ok(merge_manifests)
    }
}<|MERGE_RESOLUTION|>--- conflicted
+++ resolved
@@ -77,22 +77,12 @@
     snapshot_properties: HashMap<String, String>,
     pub added_data_files: Vec<DataFile>,
     pub added_delete_files: Vec<DataFile>,
-<<<<<<< HEAD
     pub removed_data_files: Vec<DataFile>,
     pub removed_delete_files: Vec<DataFile>,
-=======
-
-    removed_data_files: Vec<DataFile>,
-    removed_delete_files: Vec<DataFile>,
->>>>>>> ddef5297
 
     // for filtering out files that are removed by action
     pub removed_data_file_paths: HashSet<String>,
     pub removed_delete_file_paths: HashSet<String>,
-<<<<<<< HEAD
-=======
-
->>>>>>> ddef5297
     // A counter used to generate unique manifest file names.
     // It starts from 0 and increments for each new manifest file.
     // Note: This counter is limited to the range of (0..u64::MAX).
@@ -185,8 +175,6 @@
         Ok(self)
     }
 
-<<<<<<< HEAD
-=======
     pub fn delete_files(
         &mut self,
         remove_data_files: impl IntoIterator<Item = DataFile>,
@@ -209,7 +197,6 @@
         Ok(self)
     }
 
->>>>>>> ddef5297
     pub fn new_manifest_writer(
         &mut self,
         content_type: &ManifestContentType,
@@ -490,31 +477,6 @@
         )?;
         Ok(self.tx)
     }
-
-    /// Add remove files to the snapshot.
-    #[allow(dead_code)]
-    pub fn delete_files(
-        &mut self,
-        remove_data_files: impl IntoIterator<Item = DataFile>,
-    ) -> Result<&mut Self> {
-        // let data_files: Vec<DataFile> = remove_data_files.into_iter().collect();
-        for data_file in remove_data_files.into_iter() {
-            Self::validate_partition_value(
-                data_file.partition(),
-                self.tx.current_table.metadata().default_partition_type(),
-            )?;
-            if data_file.content_type() == DataContentType::Data {
-                self.removed_data_file_paths
-                    .insert(data_file.file_path.clone());
-                self.removed_data_files.push(data_file);
-            } else {
-                self.removed_delete_file_paths
-                    .insert(data_file.file_path.clone());
-                self.removed_delete_files.push(data_file);
-            }
-        }
-        Ok(self)
-    }
 }
 
 pub(crate) struct MergeManifestProcess {
