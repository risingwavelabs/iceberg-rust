--- conflicted
+++ resolved
@@ -94,7 +94,6 @@
             Scheme::Azblob => Ok(Self::Azblob {
                 config: super::azblob_config_parse(props)?.into(),
             }),
-<<<<<<< HEAD
             #[cfg(feature = "storage-azdls")]
             Scheme::Azdls => {
                 let scheme = scheme_str.parse::<AzureStorageScheme>()?;
@@ -103,12 +102,10 @@
                     configured_scheme: scheme,
                 })
             }
-=======
             #[cfg(feature = "storage-oss")]
             Scheme::Oss => Ok(Self::Oss {
                 config: super::oss_config_parse(props)?.into(),
             }),
->>>>>>> 21c9f8be
             // Update doc on [`FileIO`] when adding new schemes.
             _ => Err(Error::new(
                 ErrorKind::FeatureUnsupported,
@@ -199,13 +196,12 @@
                     ))
                 }
             }
-<<<<<<< HEAD
             #[cfg(feature = "storage-azdls")]
             Storage::Azdls {
                 configured_scheme,
                 config,
             } => super::azdls_create_operator(path, config, configured_scheme),
-=======
+
             #[cfg(feature = "storage-oss")]
             Storage::Oss { config } => {
                 let op = super::oss_config_build(config, path)?;
@@ -221,18 +217,14 @@
                     ))
                 }
             }
->>>>>>> 21c9f8be
+
             #[cfg(all(
                 not(feature = "storage-s3"),
                 not(feature = "storage-fs"),
                 not(feature = "storage-gcs"),
                 not(feature = "storage-azblob"),
-<<<<<<< HEAD
                 not(feature = "storage-oss"),
-                // not(feature = "storage-azdls"),
-=======
-                not(feature = "storage-oss")
->>>>>>> 21c9f8be
+                not(feature = "storage-azdls"),
             ))]
             _ => Err(Error::new(
                 ErrorKind::FeatureUnsupported,
@@ -255,10 +247,7 @@
             "s3" | "s3a" => Ok(Scheme::S3),
             "gs" | "gcs" => Ok(Scheme::Gcs),
             "oss" => Ok(Scheme::Oss),
-<<<<<<< HEAD
             "abfss" | "abfs" | "wasbs" | "wasb" => Ok(Scheme::Azdls),
-=======
->>>>>>> 21c9f8be
             s => Ok(s.parse::<Scheme>()?),
         }
     }
