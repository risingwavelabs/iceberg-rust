// Licensed to the Apache Software Foundation (ASF) under one
// or more contributor license agreements.  See the NOTICE file
// distributed with this work for additional information
// regarding copyright ownership.  The ASF licenses this file
// to you under the Apache License, Version 2.0 (the
// "License"); you may not use this file except in compliance
// with the License.  You may obtain a copy of the License at
//
//   http://www.apache.org/licenses/LICENSE-2.0
//
// Unless required by applicable law or agreed to in writing,
// software distributed under the License is distributed on an
// "AS IS" BASIS, WITHOUT WARRANTIES OR CONDITIONS OF ANY
// KIND, either express or implied.  See the License for the
// specific language governing permissions and limitations
// under the License.

use std::mem::size_of_val;
use std::sync::Arc;

use crate::io::FileIO;
use crate::spec::{
    FormatVersion, Manifest, ManifestFile, ManifestList, SchemaId, SnapshotRef, TableMetadataRef,
};
use crate::{Error, ErrorKind, Result};

const DEFAULT_CACHE_SIZE_BYTES: u64 = 32 * 1024 * 1024; // 32MB

#[derive(Clone, Debug)]
pub(crate) enum CachedItem {
    ManifestList(Arc<ManifestList>),
    Manifest(Arc<Manifest>),
}

#[derive(Clone, Debug, Hash, Eq, PartialEq)]
pub(crate) enum CachedObjectKey {
    ManifestList((String, FormatVersion, SchemaId)),
    Manifest(String),
}

/// Caches metadata objects deserialized from immutable files
#[derive(Clone, Debug)]
pub struct ObjectCache {
    cache: moka::future::Cache<CachedObjectKey, CachedItem>,
    file_io: FileIO,
    cache_disabled: bool,
}

impl ObjectCache {
    /// Creates a new [`ObjectCache`]
    /// with the default cache size
    pub(crate) fn new(file_io: FileIO) -> Self {
        Self::new_with_capacity(file_io, DEFAULT_CACHE_SIZE_BYTES)
    }

    /// Creates a new [`ObjectCache`]
    /// with a specific cache size
    pub(crate) fn new_with_capacity(file_io: FileIO, cache_size_bytes: u64) -> Self {
        if cache_size_bytes == 0 {
            Self::with_disabled_cache(file_io)
        } else {
            Self {
                cache: moka::future::Cache::builder()
                    .weigher(|_, val: &CachedItem| match val {
                        CachedItem::ManifestList(item) => size_of_val(item.as_ref()),
                        CachedItem::Manifest(item) => size_of_val(item.as_ref()),
                    } as u32)
                    .max_capacity(cache_size_bytes)
                    .build(),
                file_io,
                cache_disabled: false,
            }
        }
    }

    /// Creates a new [`ObjectCache`]
    /// with caching disabled
    pub(crate) fn with_disabled_cache(file_io: FileIO) -> Self {
        Self {
            cache: moka::future::Cache::new(0),
            file_io,
            cache_disabled: true,
        }
    }

    /// Retrieves an Arc [`Manifest`] from the cache
    /// or retrieves one from FileIO and parses it if not present
    pub(crate) async fn get_manifest(&self, manifest_file: &ManifestFile) -> Result<Arc<Manifest>> {
        if self.cache_disabled {
            return manifest_file
                .load_manifest(&self.file_io)
                .await
                .map(Arc::new);
        }

        let key = CachedObjectKey::Manifest(manifest_file.manifest_path.clone());

        let cache_entry = self
            .cache
            .entry_by_ref(&key)
            .or_try_insert_with(self.fetch_and_parse_manifest(manifest_file))
            .await
            .map_err(|err| {
                Error::new(
                    ErrorKind::Unexpected,
                    format!("Failed to load manifest {}", manifest_file.manifest_path),
                )
                .with_source(err)
            })?
            .into_value();

        match cache_entry {
            CachedItem::Manifest(arc_manifest) => Ok(arc_manifest),
            _ => Err(Error::new(
                ErrorKind::Unexpected,
                format!("cached object for key '{:?}' is not a Manifest", key),
            )),
        }
    }

    /// Retrieves an Arc [`ManifestList`] from the cache
    /// or retrieves one from FileIO and parses it if not present
    pub(crate) async fn get_manifest_list(
        &self,
        snapshot: &SnapshotRef,
        table_metadata: &TableMetadataRef,
    ) -> Result<Arc<ManifestList>> {
        if self.cache_disabled {
            return snapshot
                .load_manifest_list(&self.file_io, table_metadata)
                .await
                .map(Arc::new);
        }

        let key = CachedObjectKey::ManifestList((
            snapshot.manifest_list().to_string(),
            table_metadata.format_version,
            snapshot.schema_id().unwrap(),
        ));
        let cache_entry = self
            .cache
            .entry_by_ref(&key)
            .or_try_insert_with(self.fetch_and_parse_manifest_list(snapshot, table_metadata))
            .await
            .map_err(|err| {
                Arc::try_unwrap(err).unwrap_or_else(|err| {
                    Error::new(
                        ErrorKind::Unexpected,
                        "Failed to load manifest list in cache",
                    )
                    .with_source(err)
                })
            })?
            .into_value();

        match cache_entry {
            CachedItem::ManifestList(arc_manifest_list) => Ok(arc_manifest_list),
            _ => Err(Error::new(
                ErrorKind::Unexpected,
                format!("cached object for path '{:?}' is not a manifest list", key),
            )),
        }
    }

    async fn fetch_and_parse_manifest(&self, manifest_file: &ManifestFile) -> Result<CachedItem> {
        let manifest = manifest_file.load_manifest(&self.file_io).await?;

        Ok(CachedItem::Manifest(Arc::new(manifest)))
    }

    async fn fetch_and_parse_manifest_list(
        &self,
        snapshot: &SnapshotRef,
        table_metadata: &TableMetadataRef,
    ) -> Result<CachedItem> {
        let manifest_list = snapshot
            .load_manifest_list(&self.file_io, table_metadata)
            .await?;

        Ok(CachedItem::ManifestList(Arc::new(manifest_list)))
    }
}

#[cfg(test)]
mod tests {
    use std::fs;

    use tempfile::TempDir;
    use tera::{Context, Tera};
    use uuid::Uuid;

    use super::*;
    use crate::io::{FileIO, OutputFile};
    use crate::spec::{
        DataContentType, DataFileBuilder, DataFileFormat, Literal, ManifestEntry,
        ManifestListWriter, ManifestStatus, ManifestWriterBuilder, Struct, TableMetadata,
    };
    use crate::table::Table;
    use crate::TableIdent;

    struct TableTestFixture {
        table_location: String,
        table: Table,
    }

    impl TableTestFixture {
        fn new() -> Self {
            let tmp_dir = TempDir::new().unwrap();
            let table_location = tmp_dir.path().join("table1");
            let manifest_list1_location = table_location.join("metadata/manifests_list_1.avro");
            let manifest_list2_location = table_location.join("metadata/manifests_list_2.avro");
            let table_metadata1_location = table_location.join("metadata/v1.json");

            let file_io = FileIO::from_path(table_location.as_os_str().to_str().unwrap())
                .unwrap()
                .build()
                .unwrap();

            let table_metadata = {
                let template_json_str = fs::read_to_string(format!(
                    "{}/testdata/example_table_metadata_v2.json",
                    env!("CARGO_MANIFEST_DIR")
                ))
                .unwrap();
                let mut context = Context::new();
                context.insert("table_location", &table_location);
                context.insert("manifest_list_1_location", &manifest_list1_location);
                context.insert("manifest_list_2_location", &manifest_list2_location);
                context.insert("table_metadata_1_location", &table_metadata1_location);

                let metadata_json = Tera::one_off(&template_json_str, &context, false).unwrap();
                serde_json::from_str::<TableMetadata>(&metadata_json).unwrap()
            };

            let table = Table::builder()
                .metadata(table_metadata)
                .identifier(TableIdent::from_strs(["db", "table1"]).unwrap())
                .file_io(file_io.clone())
                .metadata_location(table_metadata1_location.as_os_str().to_str().unwrap())
                .build()
                .unwrap();

            Self {
                table_location: table_location.to_str().unwrap().to_string(),
                table,
            }
        }

        fn next_manifest_file(&self) -> OutputFile {
            self.table
                .file_io()
                .new_output(format!(
                    "{}/metadata/manifest_{}.avro",
                    self.table_location,
                    Uuid::new_v4()
                ))
                .unwrap()
        }

        async fn setup_manifest_files(&mut self) {
            let current_snapshot = self.table.metadata().current_snapshot().unwrap();
            let current_schema = current_snapshot.schema(self.table.metadata()).unwrap();
            let current_partition_spec = self.table.metadata().default_partition_spec();

            // Write data files
            let mut writer = ManifestWriterBuilder::new(
                self.next_manifest_file(),
                Some(current_snapshot.snapshot_id()),
                vec![],
                current_schema.clone(),
                current_partition_spec.as_ref().clone(),
            )
            .build_v2_data();
            writer
                .add_entry(
                    ManifestEntry::builder()
                        .status(ManifestStatus::Added)
                        .data_file(
<<<<<<< HEAD
                            DataFileBuilder::default().partition_spec_id(0)
=======
                            DataFileBuilder::default()
                                .partition_spec_id(0)
>>>>>>> 06d53211
                                .content(DataContentType::Data)
                                .file_path(format!("{}/1.parquet", &self.table_location))
                                .file_format(DataFileFormat::Parquet)
                                .file_size_in_bytes(100)
                                .record_count(1)
                                .partition(Struct::from_iter([Some(Literal::long(100))]))
                                .build()
                                .unwrap(),
                        )
                        .build(),
                )
                .unwrap();
            let data_file_manifest = writer.write_manifest_file().await.unwrap();

            // Write to manifest list
            let mut manifest_list_write = ManifestListWriter::v2(
                self.table
                    .file_io()
                    .new_output(current_snapshot.manifest_list())
                    .unwrap(),
                current_snapshot.snapshot_id(),
                current_snapshot.parent_snapshot_id(),
                current_snapshot.sequence_number(),
            );
            manifest_list_write
                .add_manifests(vec![data_file_manifest].into_iter())
                .unwrap();
            manifest_list_write.close().await.unwrap();
        }
    }

    #[tokio::test]
    async fn test_get_manifest_list_and_manifest_from_disabled_cache() {
        let mut fixture = TableTestFixture::new();
        fixture.setup_manifest_files().await;

        let object_cache = ObjectCache::with_disabled_cache(fixture.table.file_io().clone());

        let result_manifest_list = object_cache
            .get_manifest_list(
                fixture.table.metadata().current_snapshot().unwrap(),
                &fixture.table.metadata_ref(),
            )
            .await
            .unwrap();

        assert_eq!(result_manifest_list.entries().len(), 1);

        let manifest_file = result_manifest_list.entries().first().unwrap();
        let result_manifest = object_cache.get_manifest(manifest_file).await.unwrap();

        assert_eq!(
            result_manifest
                .entries()
                .first()
                .unwrap()
                .file_path()
                .split("/")
                .last()
                .unwrap(),
            "1.parquet"
        );
    }

    #[tokio::test]
    async fn test_get_manifest_list_and_manifest_from_default_cache() {
        let mut fixture = TableTestFixture::new();
        fixture.setup_manifest_files().await;

        let object_cache = ObjectCache::new(fixture.table.file_io().clone());

        // not in cache
        let result_manifest_list = object_cache
            .get_manifest_list(
                fixture.table.metadata().current_snapshot().unwrap(),
                &fixture.table.metadata_ref(),
            )
            .await
            .unwrap();

        assert_eq!(result_manifest_list.entries().len(), 1);

        // retrieve cached version
        let result_manifest_list = object_cache
            .get_manifest_list(
                fixture.table.metadata().current_snapshot().unwrap(),
                &fixture.table.metadata_ref(),
            )
            .await
            .unwrap();

        assert_eq!(result_manifest_list.entries().len(), 1);

        let manifest_file = result_manifest_list.entries().first().unwrap();

        // not in cache
        let result_manifest = object_cache.get_manifest(manifest_file).await.unwrap();

        assert_eq!(
            result_manifest
                .entries()
                .first()
                .unwrap()
                .file_path()
                .split("/")
                .last()
                .unwrap(),
            "1.parquet"
        );

        // retrieve cached version
        let result_manifest = object_cache.get_manifest(manifest_file).await.unwrap();

        assert_eq!(
            result_manifest
                .entries()
                .first()
                .unwrap()
                .file_path()
                .split("/")
                .last()
                .unwrap(),
            "1.parquet"
        );
    }
}<|MERGE_RESOLUTION|>--- conflicted
+++ resolved
@@ -276,12 +276,8 @@
                     ManifestEntry::builder()
                         .status(ManifestStatus::Added)
                         .data_file(
-<<<<<<< HEAD
-                            DataFileBuilder::default().partition_spec_id(0)
-=======
                             DataFileBuilder::default()
                                 .partition_spec_id(0)
->>>>>>> 06d53211
                                 .content(DataContentType::Data)
                                 .file_path(format!("{}/1.parquet", &self.table_location))
                                 .file_format(DataFileFormat::Parquet)
