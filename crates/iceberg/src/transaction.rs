// Licensed to the Apache Software Foundation (ASF) under one
// or more contributor license agreements.  See the NOTICE file
// distributed with this work for additional information
// regarding copyright ownership.  The ASF licenses this file
// to you under the Apache License, Version 2.0 (the
// "License"); you may not use this file except in compliance
// with the License.  You may obtain a copy of the License at
//
//   http://www.apache.org/licenses/LICENSE-2.0
//
// Unless required by applicable law or agreed to in writing,
// software distributed under the License is distributed on an
// "AS IS" BASIS, WITHOUT WARRANTIES OR CONDITIONS OF ANY
// KIND, either express or implied.  See the License for the
// specific language governing permissions and limitations
// under the License.

//! This module contains transaction api.

use std::cmp::Ordering;
use std::collections::{HashMap, HashSet};
use std::future::Future;
use std::mem::discriminant;
use std::ops::RangeFrom;
use std::sync::Arc;

use arrow_array::StringArray;
use futures::TryStreamExt;
use uuid::Uuid;

use crate::error::Result;
use crate::io::OutputFile;
use crate::remove_snapshots::RemoveSnapshotAction;
use crate::spec::{
    DataContentType, DataFile, DataFileFormat, FormatVersion, ManifestContentType, ManifestEntry,
    ManifestFile, ManifestListWriter, ManifestWriterBuilder, NullOrder, Operation, Snapshot,
    SnapshotReference, SnapshotRetention, SortDirection, SortField, SortOrder, Struct, StructType,
    Summary, Transform, MAIN_BRANCH,
};
use crate::table::Table;
use crate::writer::file_writer::ParquetWriter;
use crate::TableUpdate::UpgradeFormatVersion;
use crate::{Catalog, Error, ErrorKind, TableCommit, TableRequirement, TableUpdate};

const META_ROOT_PATH: &str = "metadata";

/// Table transaction.
pub struct Transaction<'a> {
    base_table: &'a Table,
    pub(crate) current_table: Table,
    updates: Vec<TableUpdate>,
    requirements: Vec<TableRequirement>,
}

impl<'a> Transaction<'a> {
    /// Creates a new transaction.
    pub fn new(table: &'a Table) -> Self {
        Self {
            base_table: table,
            current_table: table.clone(),
            updates: vec![],
            requirements: vec![],
        }
    }

    fn update_table_metadata(&mut self, updates: &[TableUpdate]) -> Result<()> {
        let mut metadata_builder = self.current_table.metadata().clone().into_builder(None);
        for update in updates {
            metadata_builder = update.clone().apply(metadata_builder)?;
        }

        self.current_table
            .with_metadata(Arc::new(metadata_builder.build()?.metadata));

        Ok(())
    }

    pub(crate) fn apply(
        &mut self,
        updates: Vec<TableUpdate>,
        requirements: Vec<TableRequirement>,
    ) -> Result<()> {
        for requirement in &requirements {
            requirement.check(Some(self.current_table.metadata()))?;
        }

        self.update_table_metadata(&updates)?;

        self.updates.extend(updates);

        // For the requirements, it does not make sense to add a requirement more than once
        // For example, you cannot assert that the current schema has two different IDs
        for new_requirement in requirements {
            if self
                .requirements
                .iter()
                .map(discriminant)
                .all(|d| d != discriminant(&new_requirement))
            {
                self.requirements.push(new_requirement);
            }
        }

        // # TODO
        // Support auto commit later.

        Ok(())
    }

    /// Sets table to a new version.
    pub fn upgrade_table_version(mut self, format_version: FormatVersion) -> Result<Self> {
        let current_version = self.current_table.metadata().format_version();
        match current_version.cmp(&format_version) {
            Ordering::Greater => {
                return Err(Error::new(
                    ErrorKind::DataInvalid,
                    format!(
                        "Cannot downgrade table version from {} to {}",
                        current_version, format_version
                    ),
                ));
            }
            Ordering::Less => {
                self.apply(vec![UpgradeFormatVersion { format_version }], vec![])?;
            }
            Ordering::Equal => {
                // Do nothing.
            }
        }
        Ok(self)
    }

    /// Update table's property.
    pub fn set_properties(mut self, props: HashMap<String, String>) -> Result<Self> {
        self.apply(vec![TableUpdate::SetProperties { updates: props }], vec![])?;
        Ok(self)
    }

    /// Generate a unique snapshot id.
    pub fn generate_unique_snapshot_id(&self) -> i64 {
        let generate_random_id = || -> i64 {
            let (lhs, rhs) = Uuid::new_v4().as_u64_pair();
            let snapshot_id = (lhs ^ rhs) as i64;
            if snapshot_id < 0 {
                -snapshot_id
            } else {
                snapshot_id
            }
        };
        let mut snapshot_id = generate_random_id();
        while self
            .current_table
            .metadata()
            .snapshots()
            .any(|s| s.snapshot_id() == snapshot_id)
        {
            snapshot_id = generate_random_id();
        }
        snapshot_id
    }

    /// Creates a fast append action.
    pub fn fast_append(
        self,
        commit_uuid: Option<Uuid>,
        key_metadata: Vec<u8>,
    ) -> Result<FastAppendAction<'a>> {
<<<<<<< HEAD
        let snapshot_id = self.generate_unique_snapshot_id();
=======
        let snapshot_id = if let Some(snapshot_id) = snapshot_id {
            if self
                .current_table
                .metadata()
                .snapshots()
                .any(|s| s.snapshot_id() == snapshot_id)
            {
                return Err(Error::new(
                    ErrorKind::DataInvalid,
                    format!("Snapshot id {} already exists", snapshot_id),
                ));
            }
            snapshot_id
        } else {
            self.generate_unique_snapshot_id()
        };
>>>>>>> 28c31ce9
        FastAppendAction::new(
            self,
            snapshot_id,
            commit_uuid.unwrap_or_else(Uuid::now_v7),
            key_metadata,
            HashMap::new(),
        )
    }

    /// Creates replace sort order action.
    pub fn replace_sort_order(self) -> ReplaceSortOrderAction<'a> {
        ReplaceSortOrderAction {
            tx: self,
            sort_fields: vec![],
        }
    }

    /// Creates remove snapshot action.
    pub fn expire_snapshot(self) -> RemoveSnapshotAction<'a> {
        RemoveSnapshotAction::new(self)
    }

    /// Remove properties in table.
    pub fn remove_properties(mut self, keys: Vec<String>) -> Result<Self> {
        self.apply(
            vec![TableUpdate::RemoveProperties { removals: keys }],
            vec![],
        )?;
        Ok(self)
    }

    /// Commit transaction.
    pub async fn commit(self, catalog: &dyn Catalog) -> Result<Table> {
        let table_commit = TableCommit::builder()
            .ident(self.base_table.identifier().clone())
            .updates(self.updates)
            .requirements(self.requirements)
            .build();

        catalog.update_table(table_commit).await
    }
}

/// FastAppendAction is a transaction action for fast append data files to the table.
pub struct FastAppendAction<'a> {
    snapshot_produce_action: SnapshotProduceAction<'a>,
}

impl<'a> FastAppendAction<'a> {
    #[allow(clippy::too_many_arguments)]
    pub(crate) fn new(
        tx: Transaction<'a>,
        snapshot_id: i64,
        commit_uuid: Uuid,
        key_metadata: Vec<u8>,
        snapshot_properties: HashMap<String, String>,
    ) -> Result<Self> {
        Ok(Self {
            snapshot_produce_action: SnapshotProduceAction::new(
                tx,
                snapshot_id,
                key_metadata,
                commit_uuid,
                snapshot_properties,
            )?,
        })
    }

    /// Add data files to the snapshot.
    pub fn add_data_files(
        &mut self,
        data_files: impl IntoIterator<Item = DataFile>,
    ) -> Result<&mut Self> {
        self.snapshot_produce_action.add_data_files(data_files)?;
        Ok(self)
    }

    /// Adds existing parquet files
    #[allow(dead_code)]
    async fn add_parquet_files(mut self, file_path: Vec<String>) -> Result<Transaction<'a>> {
        if !self
            .snapshot_produce_action
            .tx
            .current_table
            .metadata()
            .default_spec
            .is_unpartitioned()
        {
            return Err(Error::new(
                ErrorKind::FeatureUnsupported,
                "Appending to partitioned tables is not supported",
            ));
        }

        let data_files = ParquetWriter::parquet_files_to_data_files(
            self.snapshot_produce_action.tx.current_table.file_io(),
            file_path,
            self.snapshot_produce_action.tx.current_table.metadata(),
        )
        .await?;

        self.add_data_files(data_files)?;

        self.apply().await
    }

    /// Finished building the action and apply it to the transaction.
    pub async fn apply(self) -> Result<Transaction<'a>> {
        // Checks duplicate files
        let new_files: HashSet<&str> = self
            .snapshot_produce_action
            .added_data_files
            .iter()
            .map(|df| df.file_path.as_str())
            .collect();

        let mut manifest_stream = self
            .snapshot_produce_action
            .tx
            .current_table
            .inspect()
            .manifests()
            .scan()
            .await?;
        let mut referenced_files = Vec::new();

        while let Some(batch) = manifest_stream.try_next().await? {
            let file_path_array = batch
                .column(1)
                .as_any()
                .downcast_ref::<StringArray>()
                .ok_or_else(|| {
                    Error::new(
                        ErrorKind::DataInvalid,
                        "Failed to downcast file_path column to StringArray",
                    )
                })?;

            for i in 0..batch.num_rows() {
                let file_path = file_path_array.value(i);
                if new_files.contains(file_path) {
                    referenced_files.push(file_path.to_string());
                }
            }
        }

        if !referenced_files.is_empty() {
            return Err(Error::new(
                ErrorKind::DataInvalid,
                format!(
                    "Cannot add files that are already referenced by table, files: {}",
                    referenced_files.join(", ")
                ),
            ));
        }

        self.snapshot_produce_action
            .apply(FastAppendOperation, DefaultManifestProcess)
            .await
    }
}

struct FastAppendOperation;

impl SnapshotProduceOperation for FastAppendOperation {
    fn operation(&self) -> Operation {
        Operation::Append
    }

    async fn delete_entries(
        &self,
        _snapshot_produce: &SnapshotProduceAction<'_>,
    ) -> Result<Vec<ManifestEntry>> {
        Ok(vec![])
    }

    async fn existing_manifest(
        &self,
        snapshot_produce: &SnapshotProduceAction<'_>,
    ) -> Result<Vec<ManifestFile>> {
        let Some(snapshot) = snapshot_produce
            .tx
            .current_table
            .metadata()
            .current_snapshot()
        else {
            return Ok(vec![]);
        };

        let manifest_list = snapshot
            .load_manifest_list(
                snapshot_produce.tx.current_table.file_io(),
                snapshot_produce.tx.current_table.metadata(),
            )
            .await?;

        Ok(manifest_list
            .entries()
            .iter()
            .filter(|entry| entry.has_added_files() || entry.has_existing_files())
            .cloned()
            .collect())
    }
}

trait SnapshotProduceOperation: Send + Sync {
    fn operation(&self) -> Operation;
    #[allow(unused)]
    fn delete_entries(
        &self,
        snapshot_produce: &SnapshotProduceAction,
    ) -> impl Future<Output = Result<Vec<ManifestEntry>>> + Send;
    fn existing_manifest(
        &self,
        snapshot_produce: &SnapshotProduceAction,
    ) -> impl Future<Output = Result<Vec<ManifestFile>>> + Send;
}

struct DefaultManifestProcess;

impl ManifestProcess for DefaultManifestProcess {
    fn process_manifeset(&self, manifests: Vec<ManifestFile>) -> Vec<ManifestFile> {
        manifests
    }
}

trait ManifestProcess: Send + Sync {
    fn process_manifeset(&self, manifests: Vec<ManifestFile>) -> Vec<ManifestFile>;
}

struct SnapshotProduceAction<'a> {
    tx: Transaction<'a>,
    snapshot_id: i64,
    key_metadata: Vec<u8>,
    commit_uuid: Uuid,
    snapshot_properties: HashMap<String, String>,
    added_data_files: Vec<DataFile>,
    added_delete_files: Vec<DataFile>,
    // A counter used to generate unique manifest file names.
    // It starts from 0 and increments for each new manifest file.
    // Note: This counter is limited to the range of (0..u64::MAX).
    manifest_counter: RangeFrom<u64>,
}

impl<'a> SnapshotProduceAction<'a> {
    pub(crate) fn new(
        tx: Transaction<'a>,
        snapshot_id: i64,
        key_metadata: Vec<u8>,
        commit_uuid: Uuid,
        snapshot_properties: HashMap<String, String>,
    ) -> Result<Self> {
        Ok(Self {
            tx,
            snapshot_id,
            commit_uuid,
            snapshot_properties,
            added_data_files: vec![],
            added_delete_files: vec![],
            manifest_counter: (0..),
            key_metadata,
        })
    }

    // Check if the partition value is compatible with the partition type.
    fn validate_partition_value(
        partition_value: &Struct,
        partition_type: &StructType,
    ) -> Result<()> {
        if partition_value.fields().len() != partition_type.fields().len() {
            return Err(Error::new(
                ErrorKind::DataInvalid,
                "Partition value is not compatible with partition type",
            ));
        }

        for (value, field) in partition_value.fields().iter().zip(partition_type.fields()) {
            if !field
                .field_type
                .as_primitive_type()
                .ok_or_else(|| {
                    Error::new(
                        ErrorKind::Unexpected,
                        "Partition field should only be primitive type.",
                    )
                })?
                .compatible(&value.as_primitive_literal().unwrap())
            {
                return Err(Error::new(
                    ErrorKind::DataInvalid,
                    "Partition value is not compatible partition type",
                ));
            }
        }
        Ok(())
    }

    /// Add data files to the snapshot.
    pub fn add_data_files(
        &mut self,
        data_files: impl IntoIterator<Item = DataFile>,
    ) -> Result<&mut Self> {
        let data_files: Vec<DataFile> = data_files.into_iter().collect();
        for data_file in data_files {
            Self::validate_partition_value(
                data_file.partition(),
                self.tx.current_table.metadata().default_partition_type(),
            )?;
            if data_file.content_type() == DataContentType::Data {
                self.added_data_files.push(data_file);
            } else {
                self.added_delete_files.push(data_file);
            }
        }
        Ok(self)
    }

    fn new_manifest_output(&mut self) -> Result<OutputFile> {
        let new_manifest_path = format!(
            "{}/{}/{}-m{}.{}",
            self.tx.current_table.metadata().location(),
            META_ROOT_PATH,
            self.commit_uuid,
            self.manifest_counter.next().unwrap(),
            DataFileFormat::Avro
        );
        self.tx
            .current_table
            .file_io()
            .new_output(new_manifest_path)
    }

    // Write manifest file for added data files and return the ManifestFile for ManifestList.
    async fn write_added_manifest(
        &mut self,
        added_data_files: Vec<DataFile>,
    ) -> Result<ManifestFile> {
        let snapshot_id = self.snapshot_id;
        let format_version = self.tx.current_table.metadata().format_version();
        let content_type = {
            let mut data_num = 0;
            let mut delete_num = 0;
            for f in &added_data_files {
                match f.content_type() {
                    DataContentType::Data => data_num += 1,
                    DataContentType::PositionDeletes => delete_num += 1,
                    DataContentType::EqualityDeletes => delete_num += 1,
                }
            }
            if data_num == added_data_files.len() {
                ManifestContentType::Data
            } else if delete_num == added_data_files.len() {
                ManifestContentType::Deletes
            } else {
                return Err(Error::new(
                    ErrorKind::DataInvalid,
                    "added DataFile for a ManifestFile should be same type (Data or Delete)",
                ));
            }
        };
        let manifest_entries = added_data_files.into_iter().map(|data_file| {
            let builder = ManifestEntry::builder()
                .status(crate::spec::ManifestStatus::Added)
                .data_file(data_file);
            if format_version == FormatVersion::V1 {
                builder.snapshot_id(snapshot_id).build()
            } else {
                // For format version > 1, we set the snapshot id at the inherited time to avoid rewrite the manifest file when
                // commit failed.
                builder.build()
            }
        });
        let mut writer = {
            let builder = ManifestWriterBuilder::new(
                self.new_manifest_output()?,
                Some(self.snapshot_id),
                self.key_metadata.clone(),
                self.tx.current_table.metadata().current_schema().clone(),
                self.tx
                    .current_table
                    .metadata()
                    .default_partition_spec()
                    .as_ref()
                    .clone(),
            );
            if self.tx.current_table.metadata().format_version() == FormatVersion::V1 {
                builder.build_v1()
            } else {
                match content_type {
                    ManifestContentType::Data => builder.build_v2_data(),
                    ManifestContentType::Deletes => builder.build_v2_deletes(),
                }
            }
        };
        for entry in manifest_entries {
            writer.add_entry(entry)?;
        }
        writer.write_manifest_file().await
    }

    async fn manifest_file<OP: SnapshotProduceOperation, MP: ManifestProcess>(
        &mut self,
        snapshot_produce_operation: &OP,
        manifest_process: &MP,
    ) -> Result<Vec<ManifestFile>> {
        let mut manifest_files = vec![];
        let data_files = std::mem::take(&mut self.added_data_files);
        let delete_files = std::mem::take(&mut self.added_delete_files);
        if !data_files.is_empty() {
            let added_manifest = self.write_added_manifest(data_files).await?;
            manifest_files.push(added_manifest);
        }
        if !delete_files.is_empty() {
            let added_delete_manifest = self.write_added_manifest(delete_files).await?;
            manifest_files.push(added_delete_manifest);
        }
        let existing_manifests = snapshot_produce_operation.existing_manifest(self).await?;

        manifest_files.extend(existing_manifests);
        let manifest_files = manifest_process.process_manifeset(manifest_files);
        Ok(manifest_files)
    }

    // # TODO
    // Fulfill this function
    fn summary<OP: SnapshotProduceOperation>(&self, snapshot_produce_operation: &OP) -> Summary {
        Summary {
            operation: snapshot_produce_operation.operation(),
            additional_properties: self.snapshot_properties.clone(),
        }
    }

    fn generate_manifest_list_file_path(&self, attempt: i64) -> String {
        format!(
            "{}/{}/snap-{}-{}-{}.{}",
            self.tx.current_table.metadata().location(),
            META_ROOT_PATH,
            self.snapshot_id,
            attempt,
            self.commit_uuid,
            DataFileFormat::Avro
        )
    }

    /// Finished building the action and apply it to the transaction.
    pub async fn apply<OP: SnapshotProduceOperation, MP: ManifestProcess>(
        mut self,
        snapshot_produce_operation: OP,
        process: MP,
    ) -> Result<Transaction<'a>> {
        let new_manifests = self
            .manifest_file(&snapshot_produce_operation, &process)
            .await?;
        let next_seq_num = self.tx.current_table.metadata().next_sequence_number();

        let summary = self.summary(&snapshot_produce_operation);

        let manifest_list_path = self.generate_manifest_list_file_path(0);

        let mut manifest_list_writer = match self.tx.current_table.metadata().format_version() {
            FormatVersion::V1 => ManifestListWriter::v1(
                self.tx
                    .current_table
                    .file_io()
                    .new_output(manifest_list_path.clone())?,
                self.snapshot_id,
                self.tx.current_table.metadata().current_snapshot_id(),
            ),
            FormatVersion::V2 => ManifestListWriter::v2(
                self.tx
                    .current_table
                    .file_io()
                    .new_output(manifest_list_path.clone())?,
                self.snapshot_id,
                self.tx.current_table.metadata().current_snapshot_id(),
                next_seq_num,
            ),
        };
        manifest_list_writer.add_manifests(new_manifests.into_iter())?;
        manifest_list_writer.close().await?;

        let commit_ts = chrono::Utc::now().timestamp_millis();
        let new_snapshot = Snapshot::builder()
            .with_manifest_list(manifest_list_path)
            .with_snapshot_id(self.snapshot_id)
            .with_parent_snapshot_id(self.tx.current_table.metadata().current_snapshot_id())
            .with_sequence_number(next_seq_num)
            .with_summary(summary)
            .with_schema_id(self.tx.current_table.metadata().current_schema_id())
            .with_timestamp_ms(commit_ts)
            .build();

        self.tx.apply(
            vec![
                TableUpdate::AddSnapshot {
                    snapshot: new_snapshot.clone(),
                },
                TableUpdate::SetSnapshotRef {
                    ref_name: MAIN_BRANCH.to_string(),
                    reference: SnapshotReference::new(
                        self.snapshot_id,
                        SnapshotRetention::branch(None, None, None),
                    ),
                },
            ],
            vec![
                TableRequirement::UuidMatch {
                    uuid: self.tx.current_table.metadata().uuid(),
                },
                TableRequirement::RefSnapshotIdMatch {
                    r#ref: MAIN_BRANCH.to_string(),
                    snapshot_id: self.tx.current_table.metadata().current_snapshot_id(),
                },
            ],
        )?;
        Ok(self.tx)
    }
}

/// Transaction action for replacing sort order.
pub struct ReplaceSortOrderAction<'a> {
    tx: Transaction<'a>,
    sort_fields: Vec<SortField>,
}

impl<'a> ReplaceSortOrderAction<'a> {
    /// Adds a field for sorting in ascending order.
    pub fn asc(self, name: &str, null_order: NullOrder) -> Result<Self> {
        self.add_sort_field(name, SortDirection::Ascending, null_order)
    }

    /// Adds a field for sorting in descending order.
    pub fn desc(self, name: &str, null_order: NullOrder) -> Result<Self> {
        self.add_sort_field(name, SortDirection::Descending, null_order)
    }

    /// Finished building the action and apply it to the transaction.
    pub fn apply(mut self) -> Result<Transaction<'a>> {
        let unbound_sort_order = SortOrder::builder()
            .with_fields(self.sort_fields)
            .build_unbound()?;

        let updates = vec![
            TableUpdate::AddSortOrder {
                sort_order: unbound_sort_order,
            },
            TableUpdate::SetDefaultSortOrder { sort_order_id: -1 },
        ];

        let requirements = vec![
            TableRequirement::CurrentSchemaIdMatch {
                current_schema_id: self
                    .tx
                    .current_table
                    .metadata()
                    .current_schema()
                    .schema_id(),
            },
            TableRequirement::DefaultSortOrderIdMatch {
                default_sort_order_id: self
                    .tx
                    .current_table
                    .metadata()
                    .default_sort_order()
                    .order_id,
            },
        ];

        self.tx.apply(updates, requirements)?;
        Ok(self.tx)
    }

    fn add_sort_field(
        mut self,
        name: &str,
        sort_direction: SortDirection,
        null_order: NullOrder,
    ) -> Result<Self> {
        let field_id = self
            .tx
            .current_table
            .metadata()
            .current_schema()
            .field_id_by_name(name)
            .ok_or_else(|| {
                Error::new(
                    ErrorKind::DataInvalid,
                    format!("Cannot find field {} in table schema", name),
                )
            })?;

        let sort_field = SortField::builder()
            .source_id(field_id)
            .transform(Transform::Identity)
            .direction(sort_direction)
            .null_order(null_order)
            .build();

        self.sort_fields.push(sort_field);
        Ok(self)
    }
}

#[cfg(test)]
mod tests {
    use std::collections::HashMap;
    use std::fs::File;
    use std::io::BufReader;

    use crate::io::FileIOBuilder;
    use crate::scan::tests::TableTestFixture;
    use crate::spec::{
        DataContentType, DataFileBuilder, DataFileFormat, FormatVersion, Literal, Struct,
        TableMetadata,
    };
    use crate::table::Table;
    use crate::transaction::{Transaction, MAIN_BRANCH};
    use crate::{TableIdent, TableRequirement, TableUpdate};

    fn make_v1_table() -> Table {
        let file = File::open(format!(
            "{}/testdata/table_metadata/{}",
            env!("CARGO_MANIFEST_DIR"),
            "TableMetadataV1Valid.json"
        ))
        .unwrap();
        let reader = BufReader::new(file);
        let resp = serde_json::from_reader::<_, TableMetadata>(reader).unwrap();

        Table::builder()
            .metadata(resp)
            .metadata_location("s3://bucket/test/location/metadata/v1.json".to_string())
            .identifier(TableIdent::from_strs(["ns1", "test1"]).unwrap())
            .file_io(FileIOBuilder::new("memory").build().unwrap())
            .build()
            .unwrap()
    }

    fn make_v2_table() -> Table {
        let file = File::open(format!(
            "{}/testdata/table_metadata/{}",
            env!("CARGO_MANIFEST_DIR"),
            "TableMetadataV2Valid.json"
        ))
        .unwrap();
        let reader = BufReader::new(file);
        let resp = serde_json::from_reader::<_, TableMetadata>(reader).unwrap();

        Table::builder()
            .metadata(resp)
            .metadata_location("s3://bucket/test/location/metadata/v1.json".to_string())
            .identifier(TableIdent::from_strs(["ns1", "test1"]).unwrap())
            .file_io(FileIOBuilder::new("memory").build().unwrap())
            .build()
            .unwrap()
    }

    fn make_v2_minimal_table() -> Table {
        let file = File::open(format!(
            "{}/testdata/table_metadata/{}",
            env!("CARGO_MANIFEST_DIR"),
            "TableMetadataV2ValidMinimal.json"
        ))
        .unwrap();
        let reader = BufReader::new(file);
        let resp = serde_json::from_reader::<_, TableMetadata>(reader).unwrap();

        Table::builder()
            .metadata(resp)
            .metadata_location("s3://bucket/test/location/metadata/v1.json".to_string())
            .identifier(TableIdent::from_strs(["ns1", "test1"]).unwrap())
            .file_io(FileIOBuilder::new("memory").build().unwrap())
            .build()
            .unwrap()
    }

    fn make_v2_table_with_mutli_snapshot() -> Table {
        let file = File::open(format!(
            "{}/testdata/table_metadata/{}",
            env!("CARGO_MANIFEST_DIR"),
            "TableMetadataV2ValidMultiSnapshot.json"
        ))
        .unwrap();
        let reader = BufReader::new(file);
        let resp = serde_json::from_reader::<_, TableMetadata>(reader).unwrap();

        Table::builder()
            .metadata(resp)
            .metadata_location("s3://bucket/test/location/metadata/v1.json".to_string())
            .identifier(TableIdent::from_strs(["ns1", "test1"]).unwrap())
            .file_io(FileIOBuilder::new("memory").build().unwrap())
            .build()
            .unwrap()
    }

    #[test]
    fn test_upgrade_table_version_v1_to_v2() {
        let table = make_v1_table();
        let tx = Transaction::new(&table);
        let tx = tx.upgrade_table_version(FormatVersion::V2).unwrap();

        assert_eq!(
            vec![TableUpdate::UpgradeFormatVersion {
                format_version: FormatVersion::V2
            }],
            tx.updates
        );
    }

    #[test]
    fn test_upgrade_table_version_v2_to_v2() {
        let table = make_v2_table();
        let tx = Transaction::new(&table);
        let tx = tx.upgrade_table_version(FormatVersion::V2).unwrap();

        assert!(
            tx.updates.is_empty(),
            "Upgrade table to same version should not generate any updates"
        );
        assert!(
            tx.requirements.is_empty(),
            "Upgrade table to same version should not generate any requirements"
        );
    }

    #[test]
    fn test_downgrade_table_version() {
        let table = make_v2_table();
        let tx = Transaction::new(&table);
        let tx = tx.upgrade_table_version(FormatVersion::V1);

        assert!(tx.is_err(), "Downgrade table version should fail!");
    }

    #[test]
    fn test_set_table_property() {
        let table = make_v2_table();
        let tx = Transaction::new(&table);
        let tx = tx
            .set_properties(HashMap::from([("a".to_string(), "b".to_string())]))
            .unwrap();

        assert_eq!(
            vec![TableUpdate::SetProperties {
                updates: HashMap::from([("a".to_string(), "b".to_string())])
            }],
            tx.updates
        );
    }

    #[test]
    fn test_remove_property() {
        let table = make_v2_table();
        let tx = Transaction::new(&table);
        let tx = tx
            .remove_properties(vec!["a".to_string(), "b".to_string()])
            .unwrap();

        assert_eq!(
            vec![TableUpdate::RemoveProperties {
                removals: vec!["a".to_string(), "b".to_string()]
            }],
            tx.updates
        );
    }

    #[test]
    fn test_replace_sort_order() {
        let table = make_v2_table();
        let tx = Transaction::new(&table);
        let tx = tx.replace_sort_order().apply().unwrap();

        assert_eq!(
            vec![
                TableUpdate::AddSortOrder {
                    sort_order: Default::default()
                },
                TableUpdate::SetDefaultSortOrder { sort_order_id: -1 }
            ],
            tx.updates
        );

        assert_eq!(
            vec![
                TableRequirement::CurrentSchemaIdMatch {
                    current_schema_id: 1
                },
                TableRequirement::DefaultSortOrderIdMatch {
                    default_sort_order_id: 3
                }
            ],
            tx.requirements
        );
    }

    #[tokio::test]
    async fn test_fast_append_action() {
        let table = make_v2_minimal_table();
        let tx = Transaction::new(&table);
        let mut action = tx.fast_append(None, vec![]).unwrap();

        // check add data file with incompatible partition value
        let data_file = DataFileBuilder::default()
            .content(DataContentType::Data)
            .file_path("test/3.parquet".to_string())
            .file_format(DataFileFormat::Parquet)
            .file_size_in_bytes(100)
            .record_count(1)
            .partition(Struct::from_iter([Some(Literal::string("test"))]))
            .build()
            .unwrap();
        assert!(action.add_data_files(vec![data_file.clone()]).is_err());

        let data_file = DataFileBuilder::default()
            .content(DataContentType::Data)
            .file_path("test/3.parquet".to_string())
            .file_format(DataFileFormat::Parquet)
            .file_size_in_bytes(100)
            .record_count(1)
            .partition(Struct::from_iter([Some(Literal::long(300))]))
            .build()
            .unwrap();
        action.add_data_files(vec![data_file.clone()]).unwrap();
        let tx = action.apply().await.unwrap();

        // check updates and requirements
        assert!(
            matches!((&tx.updates[0],&tx.updates[1]), (TableUpdate::AddSnapshot { snapshot },TableUpdate::SetSnapshotRef { reference,ref_name }) if snapshot.snapshot_id() == reference.snapshot_id && ref_name == MAIN_BRANCH)
        );
        // requriments is based on original table metadata
        assert_eq!(
            vec![
                TableRequirement::UuidMatch {
                    uuid: table.metadata().uuid()
                },
                TableRequirement::RefSnapshotIdMatch {
                    r#ref: MAIN_BRANCH.to_string(),
                    snapshot_id: table.metadata().current_snapshot_id()
                }
            ],
            tx.requirements
        );

        // check manifest list
        let new_snapshot = if let TableUpdate::AddSnapshot { snapshot } = &tx.updates[0] {
            snapshot
        } else {
            unreachable!()
        };
        let manifest_list = new_snapshot
            .load_manifest_list(table.file_io(), table.metadata())
            .await
            .unwrap();
        assert_eq!(1, manifest_list.entries().len());
        assert_eq!(
            manifest_list.entries()[0].sequence_number,
            new_snapshot.sequence_number()
        );

        // check manifset
        let manifest = manifest_list.entries()[0]
            .load_manifest(table.file_io())
            .await
            .unwrap();
        assert_eq!(1, manifest.entries().len());
        assert_eq!(
            new_snapshot.sequence_number(),
            manifest.entries()[0]
                .sequence_number()
                .expect("Inherit sequence number by load manifest")
        );

        assert_eq!(
            new_snapshot.snapshot_id(),
            manifest.entries()[0].snapshot_id().unwrap()
        );
        assert_eq!(data_file, *manifest.entries()[0].data_file());
    }

    #[tokio::test]
    async fn test_add_existing_parquet_files_to_unpartitioned_table() {
        let mut fixture = TableTestFixture::new_unpartitioned();
        fixture.setup_unpartitioned_manifest_files().await;
        let tx = crate::transaction::Transaction::new(&fixture.table);

        let file_paths = vec![
            format!("{}/1.parquet", &fixture.table_location),
            format!("{}/2.parquet", &fixture.table_location),
            format!("{}/3.parquet", &fixture.table_location),
        ];

        let fast_append_action = tx.fast_append(None, vec![]).unwrap();

        // Attempt to add the existing Parquet files with fast append.
        let new_tx = fast_append_action
            .add_parquet_files(file_paths.clone())
            .await
            .expect("Adding existing Parquet files should succeed");

        let mut found_add_snapshot = false;
        let mut found_set_snapshot_ref = false;
        for update in new_tx.updates.iter() {
            match update {
                TableUpdate::AddSnapshot { .. } => {
                    found_add_snapshot = true;
                }
                TableUpdate::SetSnapshotRef {
                    ref_name,
                    reference,
                } => {
                    found_set_snapshot_ref = true;
                    assert_eq!(ref_name, crate::transaction::MAIN_BRANCH);
                    assert!(reference.snapshot_id > 0);
                }
                _ => {}
            }
        }
        assert!(found_add_snapshot);
        assert!(found_set_snapshot_ref);

        let new_snapshot = if let TableUpdate::AddSnapshot { snapshot } = &new_tx.updates[0] {
            snapshot
        } else {
            panic!("Expected the first update to be an AddSnapshot update");
        };

        let manifest_list = new_snapshot
            .load_manifest_list(fixture.table.file_io(), fixture.table.metadata())
            .await
            .expect("Failed to load manifest list");

        assert_eq!(
            manifest_list.entries().len(),
            2,
            "Expected 2 manifest list entries, got {}",
            manifest_list.entries().len()
        );

        // Load the manifest from the manifest list
        let manifest = manifest_list.entries()[0]
            .load_manifest(fixture.table.file_io())
            .await
            .expect("Failed to load manifest");

        // Check that the manifest contains three entries.
        assert_eq!(manifest.entries().len(), 3);

        // Verify each file path appears in manifest.
        let manifest_paths: Vec<String> = manifest
            .entries()
            .iter()
            .map(|entry| entry.data_file().file_path.clone())
            .collect();
        for path in file_paths {
            assert!(manifest_paths.contains(&path));
        }
    }

    #[tokio::test]
    async fn test_transaction_apply_upgrade() {
        let table = make_v1_table();
        let tx = Transaction::new(&table);
        // Upgrade v1 to v1, do nothing.
        let tx = tx.upgrade_table_version(FormatVersion::V1).unwrap();
        // Upgrade v1 to v2, success.
        let tx = tx.upgrade_table_version(FormatVersion::V2).unwrap();
        assert_eq!(
            vec![TableUpdate::UpgradeFormatVersion {
                format_version: FormatVersion::V2
            }],
            tx.updates
        );
        // Upgrade v2 to v1, return error.
        assert!(tx.upgrade_table_version(FormatVersion::V1).is_err());
    }

    #[tokio::test]
    async fn test_remove_snapshot_action() {
        let table = make_v2_table_with_mutli_snapshot();
        let table_meta = table.metadata().clone();
        assert_eq!(5, table_meta.snapshots().count());
        {
            let tx = Transaction::new(&table);
            let tx = tx.expire_snapshot().apply().await.unwrap();
            assert_eq!(4, tx.updates.len());

            assert_eq!(
                vec![
                    TableRequirement::UuidMatch {
                        uuid: tx.current_table.metadata().uuid()
                    },
                    TableRequirement::RefSnapshotIdMatch {
                        r#ref: MAIN_BRANCH.to_string(),
                        snapshot_id: tx.current_table.metadata().current_snapshot_id
                    }
                ],
                tx.requirements
            );
        }

        {
            let tx = Transaction::new(&table);
            let tx = tx.expire_snapshot().retain_last(2).apply().await.unwrap();
            assert_eq!(3, tx.updates.len());

            assert_eq!(
                vec![
                    TableRequirement::UuidMatch {
                        uuid: tx.current_table.metadata().uuid()
                    },
                    TableRequirement::RefSnapshotIdMatch {
                        r#ref: MAIN_BRANCH.to_string(),
                        snapshot_id: tx.current_table.metadata().current_snapshot_id
                    }
                ],
                tx.requirements
            );
        }

        {
            let tx = Transaction::new(&table);
            let tx = tx
                .expire_snapshot()
                .retain_last(100)
                .expire_older_than(100)
                .apply()
                .await
                .unwrap();
            assert_eq!(0, tx.updates.len());
            assert_eq!(
                vec![
                    TableRequirement::UuidMatch {
                        uuid: tx.current_table.metadata().uuid()
                    },
                    TableRequirement::RefSnapshotIdMatch {
                        r#ref: MAIN_BRANCH.to_string(),
                        snapshot_id: tx.current_table.metadata().current_snapshot_id
                    }
                ],
                tx.requirements
            );
        }

        {
            // test remove main current snapshot
            let tx = Transaction::new(&table);
            let err = tx
                .expire_snapshot()
                .expire_snapshot_id(table.metadata().current_snapshot_id().unwrap())
                .apply()
                .await
                .err()
                .unwrap();
            assert_eq!(
                "DataInvalid => Cannot remove snapshot 3067729675574597004 with retained references: [\"main\"]",
                err.to_string()
            )
        }
    }
}<|MERGE_RESOLUTION|>--- conflicted
+++ resolved
@@ -162,12 +162,10 @@
     /// Creates a fast append action.
     pub fn fast_append(
         self,
+        snapshot_id: Option<i64>,
         commit_uuid: Option<Uuid>,
         key_metadata: Vec<u8>,
     ) -> Result<FastAppendAction<'a>> {
-<<<<<<< HEAD
-        let snapshot_id = self.generate_unique_snapshot_id();
-=======
         let snapshot_id = if let Some(snapshot_id) = snapshot_id {
             if self
                 .current_table
@@ -184,7 +182,6 @@
         } else {
             self.generate_unique_snapshot_id()
         };
->>>>>>> 28c31ce9
         FastAppendAction::new(
             self,
             snapshot_id,
@@ -984,7 +981,7 @@
     async fn test_fast_append_action() {
         let table = make_v2_minimal_table();
         let tx = Transaction::new(&table);
-        let mut action = tx.fast_append(None, vec![]).unwrap();
+        let mut action = tx.fast_append(None, None, vec![]).unwrap();
 
         // check add data file with incompatible partition value
         let data_file = DataFileBuilder::default()
@@ -1076,7 +1073,7 @@
             format!("{}/3.parquet", &fixture.table_location),
         ];
 
-        let fast_append_action = tx.fast_append(None, vec![]).unwrap();
+        let fast_append_action = tx.fast_append(None, None, vec![]).unwrap();
 
         // Attempt to add the existing Parquet files with fast append.
         let new_tx = fast_append_action
