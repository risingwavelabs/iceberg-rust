--- conflicted
+++ resolved
@@ -23,13 +23,8 @@
 use iceberg::spec::{TableMetadata, TableMetadataBuilder};
 use iceberg::table::Table;
 use iceberg::{
-<<<<<<< HEAD
     Catalog, Error, Namespace, NamespaceIdent, Result, TableCommit, TableCreation, TableIdent,
     TableUpdate,
-=======
-    Catalog, Error, ErrorKind, Namespace, NamespaceIdent, Result, TableCommit, TableCreation,
-    TableIdent,
->>>>>>> 85076c7c
 };
 use sqlx::any::{install_default_drivers, AnyPoolOptions, AnyQueryResult, AnyRow};
 use sqlx::{Any, AnyPool, Row, Transaction};
@@ -519,34 +514,6 @@
     }
 
     async fn list_tables(&self, namespace: &NamespaceIdent) -> Result<Vec<TableIdent>> {
-<<<<<<< HEAD
-        let query = format!(
-            "SELECT {CATALOG_FIELD_TABLE_NAME} FROM {CATALOG_TABLE_NAME} 
-             WHERE {CATALOG_FIELD_CATALOG_NAME} = ? 
-             AND {CATALOG_FIELD_TABLE_NAMESPACE} = ? 
-            AND (
-                {CATALOG_FIELD_RECORD_TYPE} = '{CATALOG_FIELD_TABLE_RECORD_TYPE}' 
-            OR {CATALOG_FIELD_RECORD_TYPE} IS NULL
-            )",
-        );
-
-        let namespace_name = namespace.join(".");
-        let args: Vec<Option<&str>> = vec![Some(&self.name), Some(&namespace_name)];
-        let query_result_rows = self.fetch_rows(&query, args).await?;
-        if query_result_rows.is_empty() {
-            return Ok(vec![]);
-        }
-
-        let mut table_idents = Vec::with_capacity(query_result_rows.len());
-        for row in query_result_rows {
-            let table_name = row
-                .try_get::<String, _>(CATALOG_FIELD_TABLE_NAME)
-                .map_err(from_sqlx_error)?;
-            table_idents.push(TableIdent::new(namespace.clone(), table_name));
-        }
-
-        Ok(table_idents)
-=======
         let exists = self.namespace_exists(namespace).await?;
         if exists {
             let rows = self
@@ -583,25 +550,11 @@
         } else {
             no_such_namespace_err(namespace)
         }
->>>>>>> 85076c7c
     }
 
     async fn table_exists(&self, identifier: &TableIdent) -> Result<bool> {
         let namespace = identifier.namespace().join(".");
         let table_name = identifier.name();
-<<<<<<< HEAD
-        let catalog_name = self.name.as_str();
-        let query = format!("SELECT 1 FROM {CATALOG_TABLE_NAME} WHERE {CATALOG_FIELD_CATALOG_NAME} = ? AND {CATALOG_FIELD_TABLE_NAMESPACE} = ? AND {CATALOG_FIELD_TABLE_NAME} = ? AND ({CATALOG_FIELD_RECORD_TYPE} = '{CATALOG_FIELD_TABLE_RECORD_TYPE}' OR {CATALOG_FIELD_RECORD_TYPE} IS NULL) LIMIT 1");
-        let args = vec![
-            Some(catalog_name),
-            Some(namespace.as_str()),
-            Some(table_name),
-        ];
-
-        let table_counts = self.fetch_rows(&query, args).await?;
-
-        Ok(!table_counts.is_empty())
-=======
         let table_counts = self
             .fetch_rows(
                 &format!(
@@ -624,7 +577,6 @@
         } else {
             Ok(false)
         }
->>>>>>> 85076c7c
     }
 
     async fn drop_table(&self, identifier: &TableIdent) -> Result<()> {
@@ -632,30 +584,6 @@
             return no_such_table_err(identifier);
         }
 
-<<<<<<< HEAD
-        let namespace = identifier.namespace().join(".");
-        let table_name = identifier.name();
-        let catalog_name = self.name.as_str();
-
-        let delete = format!(
-            "DELETE FROM {CATALOG_TABLE_NAME} 
-             WHERE {CATALOG_FIELD_CATALOG_NAME} = ? 
-             AND {CATALOG_FIELD_TABLE_NAMESPACE} = ? 
-             AND {CATALOG_FIELD_TABLE_NAME} = ?
-             AND (
-                    {CATALOG_FIELD_RECORD_TYPE} = '{CATALOG_FIELD_TABLE_RECORD_TYPE}' 
-                    OR {CATALOG_FIELD_RECORD_TYPE} IS NULL
-                  )"
-        );
-
-        let args = vec![
-            Some(catalog_name),
-            Some(namespace.as_str()),
-            Some(table_name),
-        ];
-
-        self.execute(&delete, args, None).await?;
-=======
         self.execute(
             &format!(
                 "DELETE FROM {CATALOG_TABLE_NAME}
@@ -669,13 +597,12 @@
             ),
             vec![
                 Some(&self.name),
+                Some(&identifier.namespace().join(".")),
                 Some(identifier.name()),
-                Some(&identifier.namespace().join(".")),
             ],
             None,
         )
         .await?;
->>>>>>> 85076c7c
 
         Ok(())
     }
@@ -685,43 +612,6 @@
             return no_such_table_err(identifier);
         }
 
-<<<<<<< HEAD
-        let namespace = identifier.namespace().join(".");
-        let table_name = identifier.name();
-        let catalog_name = self.name.as_str();
-
-        let query = format!(
-            "SELECT {CATALOG_FIELD_METADATA_LOCATION_PROP} FROM {CATALOG_TABLE_NAME} 
-                                    WHERE {CATALOG_FIELD_CATALOG_NAME} = ? 
-                                    AND {CATALOG_FIELD_TABLE_NAMESPACE} = ? 
-                                    AND {CATALOG_FIELD_TABLE_NAME} = ?
-                                    AND (
-                                        {CATALOG_FIELD_RECORD_TYPE} = '{CATALOG_FIELD_TABLE_RECORD_TYPE}' 
-                                    OR {CATALOG_FIELD_RECORD_TYPE} IS NULL)
-                                    LIMIT 1
-                                    "
-        );
-
-        let args = vec![
-            Some(catalog_name),
-            Some(namespace.as_str()),
-            Some(table_name),
-        ];
-
-        let query_result_rows = self.fetch_rows(&query, args).await?;
-
-        if query_result_rows.is_empty() {
-            return no_such_table_err(identifier);
-        }
-
-        let row = query_result_rows.first().unwrap();
-        let metadata_location = row
-            .try_get::<String, _>(CATALOG_FIELD_METADATA_LOCATION_PROP)
-            .map_err(from_sqlx_error)?;
-
-        let file = self.fileio.new_input(&metadata_location)?;
-        let metadata: TableMetadata = serde_json::from_slice(file.read().await?.as_ref())?;
-=======
         let rows = self
             .fetch_rows(
                 &format!(
@@ -755,16 +645,11 @@
         let file = self.fileio.new_input(&tbl_metadata_location)?;
         let metadata_content = file.read().await?;
         let metadata = serde_json::from_slice::<TableMetadata>(&metadata_content)?;
->>>>>>> 85076c7c
 
         Ok(Table::builder()
             .file_io(self.fileio.clone())
             .identifier(identifier.clone())
-<<<<<<< HEAD
-            .metadata_location(metadata_location)
-=======
             .metadata_location(tbl_metadata_location)
->>>>>>> 85076c7c
             .metadata(metadata)
             .build()?)
     }
@@ -774,70 +659,6 @@
         namespace: &NamespaceIdent,
         creation: TableCreation,
     ) -> Result<Table> {
-<<<<<<< HEAD
-        let identifier = TableIdent::new(namespace.clone(), creation.name.clone());
-        if self.table_exists(&identifier).await? {
-            return table_already_exists_err(&identifier);
-        }
-
-        let new_table_name = creation.name.clone();
-
-        // build table location
-        let table_creation_location = match creation.location {
-            Some(location) => location,
-            None => {
-                let namespace_properties =
-                    self.get_namespace(namespace).await?.properties().clone();
-                match namespace_properties.get(NAMESPACE_LOCATION_PROPERTY_KEY) {
-                    Some(location) => {
-                        format!("{}/{}", location.clone(), new_table_name,)
-                    }
-                    None => {
-                        format!(
-                            "{}/{}/{}",
-                            self.warehouse_location.clone(),
-                            namespace.join("/"),
-                            new_table_name,
-                        )
-                    }
-                }
-            }
-        };
-
-        // build table metadata
-        let table_metadata = TableMetadataBuilder::from_table_creation(TableCreation {
-            location: Some(table_creation_location.clone()),
-            ..creation
-        })?
-        .build()?;
-
-        // serde table to json
-        let new_table_meta_location = metadata_path(&table_creation_location, Uuid::new_v4());
-        let file = self.fileio.new_output(&new_table_meta_location)?;
-        file.write(serde_json::to_vec(&table_metadata)?.into())
-            .await?;
-
-        let insert = format!(
-            "INSERT INTO {CATALOG_TABLE_NAME} ({CATALOG_FIELD_CATALOG_NAME}, {CATALOG_FIELD_TABLE_NAMESPACE}, {CATALOG_FIELD_TABLE_NAME}, {CATALOG_FIELD_METADATA_LOCATION_PROP}, {CATALOG_FIELD_RECORD_TYPE}) VALUES (?, ?, ?, ?, ?)"
-        );
-
-        let namespace_name = namespace.join(".");
-        let args: Vec<Option<&str>> = vec![
-            Some(&self.name),
-            Some(&namespace_name),
-            Some(&new_table_name),
-            Some(&new_table_meta_location),
-            Some(CATALOG_FIELD_TABLE_RECORD_TYPE),
-        ];
-
-        self.execute(&insert, args, None).await?;
-
-        Ok(Table::builder()
-            .file_io(self.fileio.clone())
-            .identifier(identifier)
-            .metadata_location(new_table_meta_location)
-            .metadata(table_metadata)
-=======
         if !self.namespace_exists(namespace).await? {
             return no_such_namespace_err(namespace);
         }
@@ -900,7 +721,6 @@
             .metadata_location(tbl_metadata_location)
             .identifier(tbl_ident)
             .metadata(tbl_metadata)
->>>>>>> 85076c7c
             .build()?)
     }
 
@@ -947,7 +767,6 @@
         Ok(())
     }
 
-<<<<<<< HEAD
     async fn update_table(&self, mut commit: TableCommit) -> Result<Table> {
         let identifier = commit.identifier().clone();
         if !self.table_exists(&identifier).await? {
@@ -1016,13 +835,6 @@
             .metadata_location(new_table_meta_location)
             .metadata(update_table_metadata)
             .build()?)
-=======
-    async fn update_table(&self, _commit: TableCommit) -> Result<Table> {
-        Err(Error::new(
-            ErrorKind::FeatureUnsupported,
-            "Updating a table is not supported yet",
-        ))
->>>>>>> 85076c7c
     }
 }
 
@@ -1038,20 +850,14 @@
     use std::hash::Hash;
 
     use iceberg::io::FileIOBuilder;
-<<<<<<< HEAD
     use iceberg::spec::{
-        NestedField, Operation, PartitionSpec, PrimitiveType, Schema, Snapshot, SnapshotReference,
-        SnapshotRetention, SortOrder, Summary, Type, MAIN_BRANCH,
+        BoundPartitionSpec, NestedField, Operation, PrimitiveType, Schema, Snapshot,
+        SnapshotReference, SnapshotRetention, SortOrder, Summary, Type, MAIN_BRANCH,
     };
     use iceberg::table::Table;
     use iceberg::{
         Catalog, Namespace, NamespaceIdent, TableCommit, TableCreation, TableIdent, TableUpdate,
     };
-=======
-    use iceberg::spec::{BoundPartitionSpec, NestedField, PrimitiveType, Schema, SortOrder, Type};
-    use iceberg::table::Table;
-    use iceberg::{Catalog, Namespace, NamespaceIdent, TableCreation, TableIdent};
->>>>>>> 85076c7c
     use itertools::Itertools;
     use regex::Regex;
     use sqlx::migrate::MigrateDatabase;
@@ -1115,8 +921,6 @@
             .unwrap()
     }
 
-<<<<<<< HEAD
-=======
     async fn create_table<C: Catalog>(catalog: &C, table_ident: &TableIdent) {
         let _ = catalog
             .create_table(
@@ -1137,7 +941,6 @@
         }
     }
 
->>>>>>> 85076c7c
     fn assert_table_eq(table: &Table, expected_table_ident: &TableIdent, expected_schema: &Schema) {
         assert_eq!(table.identifier(), expected_table_ident);
 
@@ -1145,18 +948,11 @@
 
         assert_eq!(metadata.current_schema().as_ref(), expected_schema);
 
-<<<<<<< HEAD
-        let expected_partition_spec = PartitionSpec::builder(expected_schema)
-            .with_spec_id(0)
-            .build()
-            .unwrap();
-=======
         let expected_partition_spec = BoundPartitionSpec::builder(expected_schema.clone())
             .with_spec_id(0)
             .build()
             .unwrap()
             .into_schemaless();
->>>>>>> 85076c7c
 
         assert_eq!(
             metadata
@@ -1191,23 +987,6 @@
         assert!(regex.is_match(&actual))
     }
 
-<<<<<<< HEAD
-    async fn create_table<C: Catalog>(catalog: &C, table_ident: &TableIdent) {
-        let _ = catalog
-            .create_table(
-                &table_ident.namespace,
-                TableCreation::builder()
-                    .name(table_ident.name().into())
-                    .schema(simple_table_schema())
-                    .location(temp_path())
-                    .build(),
-            )
-            .await
-            .unwrap();
-    }
-
-=======
->>>>>>> 85076c7c
     #[tokio::test]
     async fn test_initialized() {
         let warehouse_loc = temp_path();
@@ -1576,8 +1355,6 @@
     }
 
     #[tokio::test]
-<<<<<<< HEAD
-=======
     async fn test_list_tables_returns_empty_vector() {
         let warehouse_loc = temp_path();
         let catalog = new_sql_catalog(warehouse_loc).await;
@@ -1608,7 +1385,6 @@
     }
 
     #[tokio::test]
->>>>>>> 85076c7c
     async fn test_create_table_with_location() {
         let warehouse_loc = temp_path();
         let catalog = new_sql_catalog(warehouse_loc.clone()).await;
@@ -1789,23 +1565,6 @@
     async fn test_create_table_in_nested_namespace_falls_back_to_warehouse_location_if_both_table_location_and_namespace_location_are_missing(
     ) {
         let warehouse_loc = temp_path();
-<<<<<<< HEAD
-        let namespace_location = warehouse_loc.clone();
-        let catalog = new_sql_catalog(warehouse_loc).await;
-
-        let namespace_ident = NamespaceIdent::from_strs(vec!["a", "b"]).unwrap();
-        let namespace_properties = HashMap::new();
-        catalog
-            .create_namespace(&namespace_ident, namespace_properties)
-            .await
-            .unwrap();
-
-        let table_name = "tbl1";
-        let expected_table_ident = TableIdent::new(namespace_ident.clone(), table_name.into());
-        let expected_table_metadata_location_regex = format!(
-            "^{}/{}/{}/{}/metadata/0-{}.metadata.json$",
-            namespace_location, "a", "b", table_name, UUID_REGEX_STR,
-=======
         let catalog = new_sql_catalog(warehouse_loc.clone()).await;
 
         let namespace_ident = NamespaceIdent::new("a".into());
@@ -1820,16 +1579,11 @@
         let expected_table_metadata_location_regex = format!(
             "^{}/a/b/tbl1/metadata/0-{}.metadata.json$",
             warehouse_loc, UUID_REGEX_STR
->>>>>>> 85076c7c
         );
 
         let table = catalog
             .create_table(
-<<<<<<< HEAD
-                &namespace_ident,
-=======
                 &nested_namespace_ident,
->>>>>>> 85076c7c
                 TableCreation::builder()
                     .name(table_name.into())
                     .schema(simple_table_schema())
@@ -1872,19 +1626,11 @@
                 .await
                 .unwrap_err()
                 .to_string(),
-<<<<<<< HEAD
-            format!(
-                "Unexpected => Cannot create table {:?}. Table already exists.",
-                &table_ident
-            )
-=======
             format!("Unexpected => Table {:?} already exists.", &table_ident)
->>>>>>> 85076c7c
-        );
-    }
-
-    #[tokio::test]
-<<<<<<< HEAD
+        );
+    }
+
+    #[tokio::test]
     async fn test_drop_table_throws_error_if_table_not_exist() {
         let warehouse_loc = temp_path();
         let catalog = new_sql_catalog(warehouse_loc.clone()).await;
@@ -1937,6 +1683,53 @@
         assert_eq!(
             err,
             "Unexpected => No such table: TableIdent { namespace: NamespaceIdent([\"a\"]), name: \"tbl1\" }"
+        );
+    }
+
+    #[tokio::test]
+    async fn test_rename_table_in_same_namespace() {
+        let warehouse_loc = temp_path();
+        let catalog = new_sql_catalog(warehouse_loc).await;
+        let namespace_ident = NamespaceIdent::new("n1".into());
+        create_namespace(&catalog, &namespace_ident).await;
+        let src_table_ident = TableIdent::new(namespace_ident.clone(), "tbl1".into());
+        let dst_table_ident = TableIdent::new(namespace_ident.clone(), "tbl2".into());
+        create_table(&catalog, &src_table_ident).await;
+
+        catalog
+            .rename_table(&src_table_ident, &dst_table_ident)
+            .await
+            .unwrap();
+
+        assert_eq!(catalog.list_tables(&namespace_ident).await.unwrap(), vec![
+            dst_table_ident
+        ],);
+    }
+
+    #[tokio::test]
+    async fn test_rename_table_across_namespaces() {
+        let warehouse_loc = temp_path();
+        let catalog = new_sql_catalog(warehouse_loc).await;
+        let src_namespace_ident = NamespaceIdent::new("a".into());
+        let dst_namespace_ident = NamespaceIdent::new("b".into());
+        create_namespaces(&catalog, &vec![&src_namespace_ident, &dst_namespace_ident]).await;
+        let src_table_ident = TableIdent::new(src_namespace_ident.clone(), "tbl1".into());
+        let dst_table_ident = TableIdent::new(dst_namespace_ident.clone(), "tbl2".into());
+        create_table(&catalog, &src_table_ident).await;
+
+        catalog
+            .rename_table(&src_table_ident, &dst_table_ident)
+            .await
+            .unwrap();
+
+        assert_eq!(
+            catalog.list_tables(&src_namespace_ident).await.unwrap(),
+            vec![],
+        );
+
+        assert_eq!(
+            catalog.list_tables(&dst_namespace_ident).await.unwrap(),
+            vec![dst_table_ident],
         );
     }
 
@@ -1961,56 +1754,82 @@
         assert_eq!(
             err,
             "Unexpected => No such table: TableIdent { namespace: NamespaceIdent([\"a\"]), name: \"tbl1\" }"
-=======
-    async fn test_rename_table_in_same_namespace() {
+        );
+    }
+
+    #[tokio::test]
+    async fn test_rename_table_src_table_is_same_as_dst_table() {
         let warehouse_loc = temp_path();
         let catalog = new_sql_catalog(warehouse_loc).await;
         let namespace_ident = NamespaceIdent::new("n1".into());
         create_namespace(&catalog, &namespace_ident).await;
-        let src_table_ident = TableIdent::new(namespace_ident.clone(), "tbl1".into());
-        let dst_table_ident = TableIdent::new(namespace_ident.clone(), "tbl2".into());
-        create_table(&catalog, &src_table_ident).await;
-
+        let table_ident = TableIdent::new(namespace_ident.clone(), "tbl".into());
+        create_table(&catalog, &table_ident).await;
+
+        catalog
+            .rename_table(&table_ident, &table_ident)
+            .await
+            .unwrap();
+
+        assert_eq!(catalog.list_tables(&namespace_ident).await.unwrap(), vec![
+            table_ident
+        ],);
+    }
+
+    #[tokio::test]
+    async fn test_rename_table_across_nested_namespaces() {
+        let warehouse_loc = temp_path();
+        let catalog = new_sql_catalog(warehouse_loc).await;
+        let namespace_ident_a = NamespaceIdent::new("a".into());
+        let namespace_ident_a_b = NamespaceIdent::from_strs(vec!["a", "b"]).unwrap();
+        let namespace_ident_a_b_c = NamespaceIdent::from_strs(vec!["a", "b", "c"]).unwrap();
+        create_namespaces(&catalog, &vec![
+            &namespace_ident_a,
+            &namespace_ident_a_b,
+            &namespace_ident_a_b_c,
+        ])
+        .await;
+
+        let src_table_ident = TableIdent::new(namespace_ident_a_b_c.clone(), "tbl1".into());
+        create_tables(&catalog, vec![&src_table_ident]).await;
+
+        let dst_table_ident = TableIdent::new(namespace_ident_a_b.clone(), "tbl1".into());
         catalog
             .rename_table(&src_table_ident, &dst_table_ident)
             .await
             .unwrap();
 
-        assert_eq!(catalog.list_tables(&namespace_ident).await.unwrap(), vec![
-            dst_table_ident
-        ],);
-    }
-
-    #[tokio::test]
-    async fn test_rename_table_across_namespaces() {
-        let warehouse_loc = temp_path();
-        let catalog = new_sql_catalog(warehouse_loc).await;
-        let src_namespace_ident = NamespaceIdent::new("a".into());
-        let dst_namespace_ident = NamespaceIdent::new("b".into());
-        create_namespaces(&catalog, &vec![&src_namespace_ident, &dst_namespace_ident]).await;
+        assert!(!catalog.table_exists(&src_table_ident).await.unwrap());
+
+        assert!(catalog.table_exists(&dst_table_ident).await.unwrap());
+    }
+
+    #[tokio::test]
+    async fn test_rename_table_throws_error_if_dst_namespace_doesnt_exist() {
+        let warehouse_loc = temp_path();
+        let catalog = new_sql_catalog(warehouse_loc).await;
+        let src_namespace_ident = NamespaceIdent::new("n1".into());
         let src_table_ident = TableIdent::new(src_namespace_ident.clone(), "tbl1".into());
-        let dst_table_ident = TableIdent::new(dst_namespace_ident.clone(), "tbl2".into());
+        create_namespace(&catalog, &src_namespace_ident).await;
         create_table(&catalog, &src_table_ident).await;
 
-        catalog
-            .rename_table(&src_table_ident, &dst_table_ident)
-            .await
-            .unwrap();
-
-        assert_eq!(
-            catalog.list_tables(&src_namespace_ident).await.unwrap(),
-            vec![],
-        );
-
-        assert_eq!(
-            catalog.list_tables(&dst_namespace_ident).await.unwrap(),
-            vec![dst_table_ident],
->>>>>>> 85076c7c
-        );
-    }
-
-    #[tokio::test]
-<<<<<<< HEAD
+        let non_existent_dst_namespace_ident = NamespaceIdent::new("n2".into());
+        let dst_table_ident =
+            TableIdent::new(non_existent_dst_namespace_ident.clone(), "tbl1".into());
+        assert_eq!(
+            catalog
+                .rename_table(&src_table_ident, &dst_table_ident)
+                .await
+                .unwrap_err()
+                .to_string(),
+            format!(
+                "Unexpected => No such namespace: {:?}",
+                non_existent_dst_namespace_ident
+            ),
+        );
+    }
+
+    #[tokio::test]
     async fn test_update_table_add_snapshot() {
         let warehouse_loc = temp_path();
         let catalog = new_sql_catalog(warehouse_loc.clone()).await;
@@ -2048,7 +1867,7 @@
             .with_sequence_number(1)
             .with_schema_id(1)
             .with_manifest_list("/home/iceberg/warehouse/ns/tbl1/metadata/snap-638933773299822130-1-7e6760f0-4f6c-4b23-b907-0a5a174e3863.avro")
-            .with_summary(Summary { operation: Operation::Append, other: HashMap::from_iter(vec![("spark.app.id".to_string(), "local-1662532784305".to_string()), ("added-data-files".to_string(), "4".to_string()), ("added-records".to_string(), "4".to_string()), ("added-files-size".to_string(), "6001".to_string())]) })
+            .with_summary(Summary { operation: Operation::Append, additional_properties: HashMap::from_iter(vec![("spark.app.id".to_string(), "local-1662532784305".to_string()), ("added-data-files".to_string(), "4".to_string()), ("added-records".to_string(), "4".to_string()), ("added-files-size".to_string(), "6001".to_string())]) })
             .build();
 
         let table_update = TableUpdate::AddSnapshot {
@@ -2071,7 +1890,7 @@
         assert_eq!(snapshot.manifest_list(), "/home/iceberg/warehouse/ns/tbl1/metadata/snap-638933773299822130-1-7e6760f0-4f6c-4b23-b907-0a5a174e3863.avro");
         assert_eq!(snapshot.summary().operation, Operation::Append);
         assert_eq!(
-            snapshot.summary().other,
+            snapshot.summary().additional_properties,
             HashMap::from_iter(vec![
                 (
                     "spark.app.id".to_string(),
@@ -2081,81 +1900,29 @@
                 ("added-records".to_string(), "4".to_string()),
                 ("added-files-size".to_string(), "6001".to_string())
             ])
-=======
-    async fn test_rename_table_src_table_is_same_as_dst_table() {
+        );
+    }
+
+    #[tokio::test]
+    async fn test_rename_table_throws_error_if_src_table_doesnt_exist() {
         let warehouse_loc = temp_path();
         let catalog = new_sql_catalog(warehouse_loc).await;
         let namespace_ident = NamespaceIdent::new("n1".into());
         create_namespace(&catalog, &namespace_ident).await;
-        let table_ident = TableIdent::new(namespace_ident.clone(), "tbl".into());
-        create_table(&catalog, &table_ident).await;
-
-        catalog
-            .rename_table(&table_ident, &table_ident)
-            .await
-            .unwrap();
-
-        assert_eq!(catalog.list_tables(&namespace_ident).await.unwrap(), vec![
-            table_ident
-        ],);
-    }
-
-    #[tokio::test]
-    async fn test_rename_table_across_nested_namespaces() {
-        let warehouse_loc = temp_path();
-        let catalog = new_sql_catalog(warehouse_loc).await;
-        let namespace_ident_a = NamespaceIdent::new("a".into());
-        let namespace_ident_a_b = NamespaceIdent::from_strs(vec!["a", "b"]).unwrap();
-        let namespace_ident_a_b_c = NamespaceIdent::from_strs(vec!["a", "b", "c"]).unwrap();
-        create_namespaces(&catalog, &vec![
-            &namespace_ident_a,
-            &namespace_ident_a_b,
-            &namespace_ident_a_b_c,
-        ])
-        .await;
-
-        let src_table_ident = TableIdent::new(namespace_ident_a_b_c.clone(), "tbl1".into());
-        create_tables(&catalog, vec![&src_table_ident]).await;
-
-        let dst_table_ident = TableIdent::new(namespace_ident_a_b.clone(), "tbl1".into());
-        catalog
-            .rename_table(&src_table_ident, &dst_table_ident)
-            .await
-            .unwrap();
-
-        assert!(!catalog.table_exists(&src_table_ident).await.unwrap());
-
-        assert!(catalog.table_exists(&dst_table_ident).await.unwrap());
-    }
-
-    #[tokio::test]
-    async fn test_rename_table_throws_error_if_dst_namespace_doesnt_exist() {
-        let warehouse_loc = temp_path();
-        let catalog = new_sql_catalog(warehouse_loc).await;
-        let src_namespace_ident = NamespaceIdent::new("n1".into());
-        let src_table_ident = TableIdent::new(src_namespace_ident.clone(), "tbl1".into());
-        create_namespace(&catalog, &src_namespace_ident).await;
-        create_table(&catalog, &src_table_ident).await;
-
-        let non_existent_dst_namespace_ident = NamespaceIdent::new("n2".into());
-        let dst_table_ident =
-            TableIdent::new(non_existent_dst_namespace_ident.clone(), "tbl1".into());
+        let src_table_ident = TableIdent::new(namespace_ident.clone(), "tbl1".into());
+        let dst_table_ident = TableIdent::new(namespace_ident.clone(), "tbl2".into());
+
         assert_eq!(
             catalog
                 .rename_table(&src_table_ident, &dst_table_ident)
                 .await
                 .unwrap_err()
                 .to_string(),
-            format!(
-                "Unexpected => No such namespace: {:?}",
-                non_existent_dst_namespace_ident
-            ),
->>>>>>> 85076c7c
-        );
-    }
-
-    #[tokio::test]
-<<<<<<< HEAD
+            format!("Unexpected => No such table: {:?}", src_table_ident),
+        );
+    }
+
+    #[tokio::test]
     async fn test_update_table_set_snapshot_ref() {
         let warehouse_loc = temp_path();
         let catalog = new_sql_catalog(warehouse_loc.clone()).await;
@@ -2207,7 +1974,7 @@
             .with_sequence_number(1)
             .with_schema_id(1)
             .with_manifest_list("/home/iceberg/warehouse/ns/tbl1/metadata/snap-638933773299822130-1-7e6760f0-4f6c-4b23-b907-0a5a174e3863.avro")
-            .with_summary(Summary { operation: Operation::Append, other: HashMap::from_iter(vec![("spark.app.id".to_string(), "local-1662532784305".to_string()), ("added-data-files".to_string(), "4".to_string()), ("added-records".to_string(), "4".to_string()), ("added-files-size".to_string(), "6001".to_string())]) })
+            .with_summary(Summary { operation: Operation::Append, additional_properties: HashMap::from_iter(vec![("spark.app.id".to_string(), "local-1662532784305".to_string()), ("added-data-files".to_string(), "4".to_string()), ("added-records".to_string(), "4".to_string()), ("added-files-size".to_string(), "6001".to_string())]) })
             .build();
 
         let table_update_add_snapshot = TableUpdate::AddSnapshot {
@@ -2232,7 +1999,7 @@
         assert_eq!(snapshot.manifest_list(), "/home/iceberg/warehouse/ns/tbl1/metadata/snap-638933773299822130-1-7e6760f0-4f6c-4b23-b907-0a5a174e3863.avro");
         assert_eq!(snapshot.summary().operation, Operation::Append);
         assert_eq!(
-            snapshot.summary().other,
+            snapshot.summary().additional_properties,
             HashMap::from_iter(vec![
                 (
                     "spark.app.id".to_string(),
@@ -2256,23 +2023,6 @@
             },
         };
         assert_eq!(snapshot_ref, &expected_snapshot_ref);
-=======
-    async fn test_rename_table_throws_error_if_src_table_doesnt_exist() {
-        let warehouse_loc = temp_path();
-        let catalog = new_sql_catalog(warehouse_loc).await;
-        let namespace_ident = NamespaceIdent::new("n1".into());
-        create_namespace(&catalog, &namespace_ident).await;
-        let src_table_ident = TableIdent::new(namespace_ident.clone(), "tbl1".into());
-        let dst_table_ident = TableIdent::new(namespace_ident.clone(), "tbl2".into());
-
-        assert_eq!(
-            catalog
-                .rename_table(&src_table_ident, &dst_table_ident)
-                .await
-                .unwrap_err()
-                .to_string(),
-            format!("Unexpected => No such table: {:?}", src_table_ident),
-        );
     }
 
     #[tokio::test]
@@ -2293,6 +2043,5 @@
                 .to_string(),
             format!("Unexpected => Table {:?} already exists.", &dst_table_ident),
         );
->>>>>>> 85076c7c
     }
 }