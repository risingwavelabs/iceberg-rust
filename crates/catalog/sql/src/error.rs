--- conflicted
+++ resolved
@@ -43,13 +43,6 @@
 pub fn table_already_exists_err<T>(table_ident: &TableIdent) -> Result<T> {
     Err(Error::new(
         ErrorKind::Unexpected,
-<<<<<<< HEAD
-        format!(
-            "Cannot create table {:?}. Table already exists.",
-            table_ident
-        ),
-=======
         format!("Table {:?} already exists.", table_ident),
->>>>>>> 85076c7c
     ))
 }