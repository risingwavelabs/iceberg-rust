--- conflicted
+++ resolved
@@ -63,11 +63,7 @@
         location_generator.clone(),
         file_name_generator.clone(),
     );
-<<<<<<< HEAD
-    let data_file_writer_builder = DataFileWriterBuilder::new(parquet_writer_builder, None, 0);
-=======
     let data_file_writer_builder = DataFileWriterBuilder::new(parquet_writer_builder, None, None);
->>>>>>> 06d53211
     let mut data_file_writer = data_file_writer_builder.build().await.unwrap();
     let col1 = StringArray::from(vec![Some("foo"); 100]);
     let col2 = Int32Array::from(vec![Some(1); 100]);
